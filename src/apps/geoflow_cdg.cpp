//==================================================================================
// Module       : geoflow_cdg.cpp
// Date         : 7/7/19 (DLR)
// Description  : GeoFLOW main driver for CG and DG initial value,
//                boundary value problems
// Copyright    : Copyright 2019. Colorado State University. All rights reserved.
// Derived From : 
//==================================================================================
#include "geoflow_cdg.h"

int main(int argc, char **argv)
{
    GString serr ="geoflow: ";
    GINT    iopt;
    GSIZET  itindex=0;      // restart flag/index
    GSIZET  icycle=0;       // curr time cycle
    std::vector<GINT> pstd(GDIM);  // order in each direction
    GTMatrix<GINT> p; // needed for restart, but is dummy

    typename MyTypes::Time  t  = 0;
    typename MyTypes::Time  dt = 0.1;

    // Initialize comm & global environment:
    mpixx::environment  env(argc,argv); // init GeoFLOW comm
    mpixx::communicator world;
    GlobalManager::initialize(argc,argv); 
    GlobalManager::startup();
    comm_  = world; // need this for solver(s) & grid

    // Read main prop tree; may ovewrite with
    // certain command line args:
    EH_MESSAGE("geoflow::call load prop tree...");
    ptree_    = InputManager::getInputPropertyTree();       // main param file structure
    EH_MESSAGE("geoflow: prop tree loaded.");

    // Create other prop trees for various objects:
    itindex     = ptree_.getValue <GSIZET>("restart_index");
    pstd        = ptree_.getArray   <GINT>("exp_order");
    bench_      = ptree_.getValue  <GBOOL>("benchmark");

    // Parse command line. ':' after char
    // option indicates that it takes an argument.
    // Note: -i reserved for InputManager:
    while ((iopt = getopt(argc, argv, "i:bh")) != -1) {
      switch (iopt) {
      case 'i': // handled by InputManager
          break;
      case 'b': // do benchmark
          bench_ = TRUE;
          break;
      case 'h': // help
          std::cout << "usage: " << std::endl <<
          argv[0] << " [-h] [-b]" << std::endl;
          std::cout << "Note: '-b' sets benchmark flag" << std::endl;
          exit(1); 
          break;
      case ':': // missing option argument
          std::cout << argv[0] << ": option " << optopt << " requires an argument" << std::endl;
          exit(1); 
          break;
      case '?':
      default: // invalid option
          std::cout << argv[0] << ": option " << optopt << " invalid" << std::endl;
          exit(1);
          break;
      }
    }


#if defined(_G_USE_GPTL)
    // Set GTPL options:
    GPTLsetoption (GPTLcpu, 1);
#endif
    // Initialize timer:
    GTimerInit();

    //***************************************************
    // Create basis pool:
    //***************************************************
    EH_MESSAGE("geoflow: create basis pool...");
    create_basis_pool(ptree_, gbasis_);

    //***************************************************
    // Create grid:
    //***************************************************
    EH_MESSAGE("geoflow: build grid...");
    GTimerStart("gen_grid");

    grid_ = GGridFactory::build(ptree_, gbasis_, comm_);
    GTimerStop("gen_grid");

    //***************************************************
    // Create state and tmp space:
    //***************************************************
    EH_MESSAGE("geoflow: allocate tmp space...");
    allocate(ptree_);

    //***************************************************
    // Initialize gather/scatter operator:
    //***************************************************
    EH_MESSAGE("geoflow: initialize gather/scatter...");
    GTimerStart("init_ggfx_op");

    init_ggfx(ptree_, *grid_, ggfx_);
    grid_->set_ggfx(*ggfx_);

    GTimerStop("init_ggfx_op");
    EH_MESSAGE("geoflow: gather/scatter initialized.");

    //***************************************************
    // Create equation set:
    //***************************************************
    EH_MESSAGE("geoflow: create equation...");
    create_equation(ptree_, pEqn_);

    //***************************************************
    // Create the mixer (to update forcing)
    //***************************************************
    EH_MESSAGE("geoflow: create mixer...");
    MixBasePtr pMixer;
    create_mixer(ptree_, pMixer);

    //***************************************************
    // Create observers: 
    //***************************************************
    EH_MESSAGE("geoflow: create observers...");
    std::shared_ptr<std::vector<std::shared_ptr<ObserverBase<MyTypes>>>> pObservers(new std::vector<std::shared_ptr<ObserverBase<MyTypes>>>());
    create_observers(pEqn_, ptree_, icycle, t, pObservers);

    //***************************************************
    // Create integrator:
    //***************************************************
    EH_MESSAGE("geoflow: create integrator...");
    pIntegrator_ = IntegratorFactory<MyTypes>::build(ptree_, pEqn_, pMixer, pObservers, *grid_);
    pIntegrator_->get_traits().cycle = icycle;

<<<<<<< HEAD
=======
GPP(comm_,serr << "nelems_local=" << grid_->nelems());
>>>>>>> 3310cc9d

    //***************************************************
    // Initialize state:
    //***************************************************
    GComm::Synch();
    EH_MESSAGE("geoflow: Initializing state...");
    if ( itindex == 0 ) { // start new run
      icycle = 0; t = 0.0; 
      init_state(ptree_, *grid_, pEqn_, t, utmp_, u_, ub_);
      init_bdy  (ptree_, *grid_, pEqn_, t, utmp_, u_, ub_);
      init_force(ptree_, *grid_, pEqn_, t, utmp_, u_, uf_);
    }
    else {                // restart run
      gio_restart(ptree_, 0, u_, p, icycle, t, comm_);
    }

    //***************************************************
    // Do time integration (output included
    // via observer(s)):
    //***************************************************
    GComm::Synch();
    EH_MESSAGE("geoflow: do time stepping...");
    GTimerReset();
    GTimerStart("time_loop");

    pIntegrator_->time_integrate(t, uf_, ub_, u_);

    GTimerStop("time_loop");
    EH_MESSAGE("geoflow: time stepping done.");

    //***************************************************
    // Do benchmarking if required:
    //***************************************************
    do_bench("benchmark.txt", pIntegrator_->get_numsteps());

    //***************************************************
    // Compare solution if required:
    //***************************************************
    compare(ptree_, *grid_, pEqn_, t, utmp_, ub_, u_);
 
#if defined(_G_USE_GPTL)
//  GPTLpr(myrank);
    GPTLpr_file("timings.txt");
    GPTLpr_summary();
#endif
    GTimerFinal();

    //***************************************************
    // Do shutdown, cleaning:
    //***************************************************
    EH_MESSAGE("geoflow: do shutdown...");
    GlobalManager::shutdown();
    GlobalManager::finalize();
    GComm::TermComm();
    deallocate();


    return(0);

} // end, geoflow


//**********************************************************************************
//**********************************************************************************
// METHOD: steptop_callback
// DESC  : Top-of-time-step callback ('backdoor') function. 
//         This function might, e.g. update the linear advection 
//         vel. components as a function of time, since they
//         are not solved for in a PDE, but are, rather, prescribed.
// ARGS  : 
//         t  : time
//         u  : current state
//         dt : time step
//**********************************************************************************
void steptop_callback(const Time &t, State &u, const Time &dt)
{
  

} // end, method steptop_callback


//**********************************************************************************
//**********************************************************************************
// METHOD: create_equation
// DESC  : Create equation implementation
// ARGS  : ptree   : Main property tree
//         pEqn    : EqnBasePtr pointer that is configured and returned
//**********************************************************************************
void create_equation(const PropertyTree &ptree, EqnBasePtr &pEqn)
{
  pEqn = EquationFactory<MyTypes>::build(ptree, *grid_, utmp_);

  // Set PDE callback functions, misc:
  std::function<void(const Time &t, State &u, State &ub)>  
      fcallback = [](const Time &t, State &u, State &ub)
                  {update_boundary(t, u, ub);}; // set tmp function with proper signature for...
  pEqn->set_bdy_update_callback(fcallback); // bdy update callback

#if 0
  std::function<void(const Time &t, State &u, const Time &dt)> 
      stcallback = [](const Time &t, State &u, const Time &dt)
                   {steptop_callback(t, u, dt);}; // set tmp function with proper signature for...
  pEqn->set_steptop_callback(stcallback);   // 'back-door' callback
#endif

} // end method create_equation


//**********************************************************************************
//**********************************************************************************
// METHOD: create_mixer
// DESC  : Create forcing functions from main ptree
// ARGS  : ptree   : Main property tree
//         pMixer: MixBasePtr pointer that is configured and returned
//**********************************************************************************
void create_mixer(PropertyTree &ptree, MixBasePtr &pMixer)
{

  pMixer = MixerFactory<MyTypes>::build(ptree, *grid_);

#if 0
  // Set mixer update callback functions:
  std::function<void(const Time &t, State &u, State &uf)>  
      fcallback = update_forcing; // set tmp function with proper signature for...
  pMixer->set_update_callback(fcallback); // forcing update callback
#endif

} // end method create_mixer


//**********************************************************************************
//**********************************************************************************
// METHOD: create_observers
// DESC  : Create observer list from main ptree
// ARGS  : grid      : GGrid object
//         icycle    : initial icycle
//         time      : initial time
//         pObservers: gather/scatter op, GGFX
//**********************************************************************************
void create_observers(EqnBasePtr &pEqn, PropertyTree &ptree, GSIZET icycle, Time time,
std::shared_ptr<std::vector<std::shared_ptr<ObserverBase<MyTypes>>>> &pObservers)
{
    GINT    ivers;
    GSIZET  rest_ocycle;       // restart output cycle
    GSIZET  deltac, cyc_ref;   // cycle interval
    GFTYPE  ofact ;            // output freq in terms of restart output
    Time    deltat, delt_ref;  // time interval
    PropertyTree obsptree;     // observer props 
    GString dstr = "none";
    GString ptype;
    GString ctype;

    if ( bench_ ) return;

    std::vector<GString> default_obslist; default_obslist.push_back(dstr);
    std::vector<GString> obslist = ptree.getArray<GString>("observer_list",default_obslist);
    dstr = "constant";
    ptype = ptree.getValue<GString>("exp_order_type",dstr);

    // Tie cadence_type to restart type:
    obsptree = ptree.getPropertyTree("posixio_observer");
    ctype    = obsptree.getValue<GString>("cadence_type");
   
    // If doing a restart, set observer output
    // cycles to value relative to the restart output cycle:
    rest_ocycle = ptree.getValue <GSIZET>("restart_index");
    if ( "constant" == ptype ) ivers = 0;
    if ( "variable" == ptype ) ivers = 1;

    // Find iobserver, get cadence, and use this to tie 
    // other observer cadences to it:
    for ( GSIZET j=0; j<obslist.size(); j++ ) {
      obsptree = ptree.getPropertyTree(obslist[j]);
      if ( "posixio_observer" == obslist[j]  ) {
        delt_ref      = obsptree.getValue<GDOUBLE>("time_interval",0.01);
        cyc_ref       = obsptree.getValue <GSIZET>("cycle_interval",1);
      }
    }

    for ( GSIZET j=0; j<obslist.size(); j++ ) {
      if ( "none" != obslist[j] ) {
        obsptree = ptree.getPropertyTree(obslist[j]);
        // Set output version based on exp_order_type:
        if ( "constant" == ptype 
         && "posixio_observer" == obslist[j]  ) obsptree.setValue<GINT>("misc",ivers);

        ofact       = obsptree.getValue<GDOUBLE>("interval_freq_fact",1.0);
        deltat      = obsptree.getValue<GDOUBLE>("time_interval",0.01);
        deltac      = obsptree.getValue <GSIZET>("cycle_interval",1);
        // Set current time and output cycle so that observer can initialize itself
        // These could/should be hidden from the config file:
        if ( "posixio_observer" == obslist[j]  ) ofact = 1.0;
        obsptree.setValue <GSIZET>("start_ocycle",MAX(0.0,rest_ocycle*ofact));
        obsptree.setValue <GFTYPE>("start_time"  ,time);

        // Link each observer cadence to I/O cadence:
        if ( "posixio_observer" != obslist[j]  ) {
          obsptree.setValue <GFTYPE>("time_interval", MAX(0.0,delt_ref/ofact));
          deltac = (GSIZET)( ((GDOUBLE)cyc_ref)/ofact );
          obsptree.setValue <GSIZET>("cycle_interval",MAX(1  ,deltac));
          obsptree.setValue<GString>("cadence_type",ctype);
        }
        ptree.setPropertyTree(obslist[j],obsptree); // set obs tree with new values

        pObservers->push_back(ObserverFactory<MyTypes>::build(ptree, obslist[j], pEqn, *grid_));
      }
    }

    for ( GSIZET j=0; j<pObservers->size(); j++ ) (*pObservers)[j]->set_tmp(utmp_);

} // end method create_observers


//**********************************************************************************
//**********************************************************************************
// METHOD: create_basis_pool
// DESC  : Create basis pool from prop tree
// ARGS  : ptree     : main property tree
//         gbasis    : array of allowed basis objects
//**********************************************************************************
void create_basis_pool(PropertyTree &ptree, BasisBase &gbasis)
{
  std::vector<GINT> pstd(GDIM);  // order in each direction

  pstd = ptree.getArray<GINT>("exp_order");
    
  // Eventually, this may become an actual pool, from which
  // solvers will determine basis in each direction. For now...
  for ( auto j=0; j<GDIM; j++ ) {
    gbasis [j] = new GLLBasis<GCTYPE,GFTYPE>(pstd[j]);
  }

} // end method create_basis_pool


//**********************************************************************************
//**********************************************************************************
// METHOD: do_bench
// DESC  : Do benchmark from timers
// ARGS  : fname     : filename
//         ncyc      : number time cycles to average over
//**********************************************************************************
void do_bench(GString fname, GSIZET ncyc)
{
    if ( !bench_ ) return;

#if defined(_G_USE_GPTL)

    GINT   myrank   = GComm::WorldRank(comm_);
    GINT   ntasks   = GComm::WorldSize(comm_);
    GINT   nthreads = 0;
    GFTYPE dxmin, lmin;
    GFTYPE ttotal;
    GFTYPE tggfx;
    GFTYPE texch;
    std::ifstream itst;
    std::ofstream ios;
    GTVector<GSIZET> lsz(2), gsz(2);

    // Get global no elements and dof:
    lsz[0] = grid_->nelems();
    lsz[1] = grid_->ndof();
    GComm::Allreduce(lsz.data(), gsz.data(), 2, T2GCDatatype<GSIZET>() , GC_OP_SUM, comm_);
    if ( myrank == 0 ) {
      itst.open(fname);
      ios.open(fname,std::ios_base::app);
  
      // Write header, if required:
      if ( itst.peek() == std::ofstream::traits_type::eof() ) {
        ios << "#nelems"  << "  ";
        ios << "ndof"     << "  ";
        ios << "dxmin"    << "  ";
        ios << "elmin"    << "  ";
        ios << "ntasks"   << "  ";
        ios << "nthreads" << "  ";
        ios << "ttotal"   << "  ";
        ios << "tggfx"    << "  ";
        ios << "texch"           ;
        ios << endl;
      }
      itst.close();

      GPTLget_wallclock("time_loop"     , 0,  &ttotal); ttotal /= ncyc;
      GPTLget_wallclock("ggfx_doop"     , 0,  &tggfx ); tggfx  /= ncyc;
      GPTLget_wallclock("ggfx_doop_exch", 0,  &texch ); texch  /= ncyc;

      dxmin = grid_->minnodedist();
      lmin  = grid_->minlength();
  
      ios << gsz[0]          << "   " ;
      ios << gsz[1]          << "   " ;
      ios << dxmin           << "   " ;
      ios << lmin            << "   " ;
      ios << ntasks          << "   " ;
      ios << nthreads        << "   ";
      ios << ttotal          << "   ";
      ios << tggfx           << "   ";
      ios << texch                   ;
      ios << endl;

      ios.close();
    }
#endif

    return;

} // end method do_bench


//**********************************************************************************
//**********************************************************************************
// METHOD: allocate
// DESC  : Allocate state, tmp arrays
// ARGS  : ptree:  main prop tree
//**********************************************************************************
void allocate(const PropertyTree &ptree)
{

  GBOOL        doheat, bpureadv, bforced;
  GINT         nladv, nforced;
  std::vector<GINT>
               ibounded, iforced, diforced;
  std::string  sgrid;
  std::string  eqn_name  = ptree.getValue<GString>("pde_name");
  PropertyTree eqn_ptree = ptree.getPropertyTree  (eqn_name);
  PropertyTree stp_ptree = ptree.getPropertyTree  ("stepper_props");
  bforced                = ptree.getValue<GBOOL>  ("use_forcing",false);

  assert("3##$%!62ahTze32934Plq1C4" != eqn_name
      && "pde_name required");

  if ( "pde_burgers" == eqn_name ) {
    sgrid     = ptree.getValue<GString>  ("grid_type");
    doheat    = eqn_ptree.getValue<bool> ("doheat",false);
    bpureadv  = eqn_ptree.getValue<bool> ("bpureadv",false);
    for ( auto i=0; i<GDIM; i++ ) diforced.push_back(i);
    iforced   = eqn_ptree.getArray<GINT> ("forcing_comp", diforced);
    nladv     = 0;
    nsolve_   = sgrid == "grid_icos" ? 3 : GDIM;
    nstate_   = nsolve_;
    if ( doheat || bpureadv ) {
      if ( bpureadv  ) {
        nladv     = sgrid == "grid_icos" ? 3 : GDIM;
      }
      nsolve_   = 1;
    }
    nstate_   = nladv + nsolve_;
    
    if ( "grid_icos" != sgrid ) {
      ibounded.resize(nsolve_);
      for ( auto i=0; i<nsolve_; i++ ) ibounded.push_back(i);
    }
    c_.resize(nladv);
    ntmp_     = 27;

  } // end, pde_burgers test
  
  nforced = MIN(nsolve_,iforced.size());

  u_   .resize(nstate_);                // state
  ub_  .resize(nstate_); ub_ = NULLPTR; // bdy state array
  uf_  .resize(nstate_); uf_ = NULLPTR; // forcing array
  utmp_.resize  (ntmp_);                // tmp array

  for ( auto j=0; j<u_. size(); j++ ) u_                [j] = new GTVector<GFTYPE>(grid_->size());

  for ( auto j=0; j<ibounded.size(); j++ ) ub_[ibounded[j]] = new GTVector<GFTYPE>(grid_->nbdydof());

  if ( bforced ) {
    for ( auto j=0; j<nforced      ; j++ ) uf_ [iforced[j]] = new GTVector<GFTYPE>(grid_->ndof());
  }

  for ( auto j=0; j<utmp_   .size(); j++ ) utmp_        [j] = new GTVector<GFTYPE>(grid_->size());

  // If linear adv. prescribed var is set, 
  // point to correct area of u_:
  for ( GINT j=0; j<c_.size(); j++ ) c_[j] = u_[j+1];

} // end method allocate


//**********************************************************************************
//**********************************************************************************
// METHOD: deallocate
// DESC  : De-allocate state, tmp arrays
// ARGS  : none.
//**********************************************************************************
void deallocate()
{

  if ( grid_ != NULLPTR )                 delete grid_;
  if ( ggfx_ != NULLPTR )                 delete ggfx_;
  for ( auto j=0; j<gbasis_.size(); j++ ) delete gbasis_[j];
  for ( auto j=0; j<utmp_  .size(); j++ ) delete utmp_  [j];
  for ( auto j=0; j<u_     .size(); j++ ) delete u_     [j];
  for ( auto j=0; j<ub_    .size(); j++ ) delete ub_    [j];
  for ( auto j=0; j<uf_    .size(); j++ ) delete uf_    [j];

} // end method deallocate


//**********************************************************************************
//**********************************************************************************
// METHOD: init_state
// DESC  : Top-level method to set initial conditions.
// ARGS  : ptree: main prop tree
//         grid : grid object
//         peqn : pointer to EqnBase 
//         t    : initial time
//         utmp : vector of tmp vectors
//         u    : full state vector
//         ub   : full boundary state vector
//**********************************************************************************
void init_state(const PropertyTree &ptree, GGrid &grid, EqnBasePtr &peqn, Time &t, State &utmp, State &u, State &ub)
{
  GBOOL bret;

  bret = GInitStateFactory<MyTypes>::init(ptree, grid, peqn, t, utmp, ub, u);

  assert(bret && "state initialization failed");

} // end method init_state


//**********************************************************************************
//**********************************************************************************
// METHOD: init_force
// DESC  : Top-level method to set initial forcing.
// ARGS  : ptree: main prop tree
//         grid : grid object
//         peqn : pointer to EqnBase 
//         t   : initial time
//         utmp: vector of tmp vectors 
//         u   : full state vector
//         uf  : full boundary state vector
//**********************************************************************************
void init_force(const PropertyTree &ptree, GGrid &grid, EqnBasePtr &peqn, Time &t, State &utmp, State &u, State &uf)
{
  GBOOL bret;

  bret = GInitForceFactory<MyTypes>::init(ptree, grid, peqn, t, utmp, u, uf);

  assert(bret && "forcing initialization failed");
  
} // end method init_force


//**********************************************************************************
//**********************************************************************************
// METHOD: init_bdy
// DESC  : Top-level method to set initial bdy conditions.
// ARGS  : ptree: main prop tree
//         grid : grid object
//         peqn : pointer to EqnBase 
//         t    : initial time
//         utmp : vector of tmp vectors 
//         u    : full state vector
//         ub   : full boundary state vector
//**********************************************************************************
void init_bdy(const PropertyTree &ptree, GGrid &grid, EqnBasePtr &peqn, Time &t, State &utmp, State &u, State &ub)
{
  GBOOL bret;

  bret = GInitBdyFactory<MyTypes>::init(ptree, grid, peqn, t, utmp, u, ub);

  assert(bret && "boundary initialization failed");
  
} // end method init_bdy


//**********************************************************************************
//**********************************************************************************
// METHOD : update_boundary
// DESC   : update/set boundary vectors, ub
// ARGS   : 
//          t    : time
//          u    : current state
//          ub   : bdy vectors (one for each state element)
// RETURNS: none.
//**********************************************************************************
void update_boundary(const Time &t, State &u, State &ub)
{
  GBOOL  bret;
  GFTYPE tt = t;

  bret = GUpdateBdyFactory<MyTypes>::update(ptree_, *grid_, pEqn_, tt, utmp_, u, ub);
  
  assert(bret && "boundary update failed");
  
} // end of method update_boundary


//**********************************************************************************
//**********************************************************************************
// METHOD: init_ggfx
// DESC  : Initialize gather/scatter operator
// ARGS  : ptree   : main property tree
//         grid    : GGrid object pointer, instantiated here
//         ggfx    : gather/scatter op, GGFX
//**********************************************************************************
void init_ggfx(PropertyTree &ptree, GGrid &grid, GGFX<GFTYPE> *&ggfx)
{
  GString                        serr = "init_ggfx: ";
  GBOOL                          bret;
  GINT                           pmax;
  GFTYPE                         delta[3], ldelta[3];
  GFTYPE                         rad;
  GFTYPE                         tiny = 100.0*std::numeric_limits<GFTYPE>::epsilon();
  GMorton_KeyGen<GNODEID,GFTYPE> gmorton;
  GTPoint<GFTYPE>                dX, porigin, P0;
  GTVector<GNODEID>              glob_indices;
  GTVector<GTVector<GFTYPE>>    *xnodes;
  State                          cart;
  State                          xkey;
  GString                        sgrid;
  std::vector<GFTYPE>            pstd;
  PropertyTree                   gtree;

  sgrid = ptree.getValue<GString>("grid_type");
  gtree = ptree.getPropertyTree(sgrid);

  pmax = 0;
  for ( auto j=0; j<gbasis_.size(); j++ ) pmax = MAX(pmax, gbasis_[j]->getOrder());


  P0.resize(GDIM);
  dX.resize(GDIM);
  xnodes = &grid.xNodes();

  // If (x, y, z) < epsilon, set to 0:
  GMTK::zero(*xnodes);

  if ( sgrid == "grid_box" ) {
    pstd   = gtree.getArray<GFTYPE>("xyz0");
    P0     = pstd;
    xkey.resize(GDIM);   
    for ( auto j=0; j<GDIM; j++ ) xkey[j] = &(*xnodes)[j];
    dX     = 0.05*grid.minnodedist();
//  gmorton.setDoLog(TRUE);
    gmorton.setType(GMORTON_STACKED);
  }
  if ( sgrid == "grid_icos" ) {
#if 1
    P0.resize(GDIM);
    dX.resize(GDIM);
    cart.resize(xnodes->size());   
    xkey.resize(GDIM);   
    P0.x1 = 0.0 ; // lat starting point
    P0.x2 = 0.0 ; // lon starting point
    for ( auto j=0; j<xnodes->size(); j++ ) cart[j] = &(*xnodes)[j];
    for ( auto j=0; j<GDIM; j++ ) xkey[j] = utmp_[j];
    GMTK::cart2latlon(cart, xkey);
    for ( auto j=0; j<xkey[0]->size(); j++ ) (*xkey[0])[j] = 0.5*PI - (*xkey[0])[j]; 
    for ( auto j=0; j<xkey[1]->size(); j++ ) (*xkey[1])[j] += (*xkey[1])[j] < 0.0 ? 2.0*PI : 0.0;
    rad   = gtree.getValue<GFTYPE>("radius");
    delta[0] = 0.5*grid.minlength()/(rad*pmax*pmax);
    delta[1] = grid.minlength()/(rad*pmax*pmax);
    for ( auto j=0; j<dX.size(); j++ ) dX[j] = 0.1 *delta[j];
    gmorton.setType(GMORTON_STACKED);
//  gmorton.setType(GMORTON_INTERLEAVE);
#else
    P0.resize(GDIM+1);
    dX.resize(GDIM+1);
    xkey.resize(GDIM+1);   
    rad   = gtree.getValue<GFTYPE>("radius");
    P0.x1 = -rad-tiny; P0.x2 = -rad-tiny; P0.x3 = -rad-tiny;
    for ( auto j=0; j<xkey.size(); j++ ) xkey[j] = utmp_[j];
    delta[0] = grid.minlength()/(pmax*pmax);
    delta[1] = grid.minlength()/(pmax*pmax);
    delta[2] = grid.minlength()/(pmax*pmax);
    for ( auto j=0; j<dX.size(); j++ ) dX[j] = 0.01 *delta[j];
//  dX     = 0.1*grid.minnodedist();
//  gmorton.setDoLog(TRUE);
    gmorton.setType(GMORTON_INTERLEAVE);
//  gmorton.setType(GMORTON_STACKED);
#endif
  }
  if ( sgrid == "grid_sphere" ) {
    rad   = gtree.getValue<GFTYPE>("radiusi");
    P0.x1 = 0.0; // lat starting point
    P0.x2 = 0.0; // long starting point
    P0.x3 = rad; // radius starting point
    cart.resize(xnodes->size());   
    xkey.resize(GDIM);   
    for ( auto j=0; j<xnodes->size(); j++ ) cart[j] = &(*xnodes)[j];
    for ( auto j=0; j<GDIM; j++ ) xkey[j] = utmp_[j];
    GMTK::cart2spherical(cart, xkey);
    for ( auto j=0; j<GDIM; j++ ) ldelta[j] = xkey[j]->amindiff(tiny);
    GComm::Allreduce(ldelta, delta, GDIM, T2GCDatatype<GFTYPE>(), GC_OP_MIN, comm_);
    for ( auto j=0; j<GDIM; j++ ) dX[j] = 0.25*delta[j];
//  gmorton.setDoLog(TRUE);
    gmorton.setType(GMORTON_STACKED);
  }

  // First, periodize coords if required to, 
  // before labeling nodes:
  if ( typeid(grid) == typeid(GGridBox) ) { 
    static_cast<GGridBox*>(&grid)->periodize();
  }

<<<<<<< HEAD
=======
  delta  = grid.minnodedist();
  dX     = 0.05*delta;
  xnodes = &grid.xNodes();
>>>>>>> 3310cc9d
  glob_indices.resize(grid.ndof());


  // Integralize *all* internal nodes
  // using Morton indices:
//gmorton.setDoLog(TRUE);
<<<<<<< HEAD
//gmorton.setType(GMORTON_STACKED);
//gmorton.setType(GMORTON_INTERLEAVE);
  gmorton.setIntegralLen(P0,dX);
  gmorton.key(glob_indices, xkey);
=======
  gmorton.setType(GMORTON_STACKED);
//gmorton.setType(GMORTON_INTERLEAVE);
  gmorton.setIntegralLen(P0,dX);
  gmorton.key(glob_indices, *xnodes);
>>>>>>> 3310cc9d

  // Initialize gather/scatter operator:
  ggfx = new GGFX<GFTYPE>();
  assert(ggfx != NULLPTR && "Cannot instantiate GGFX operator");
  bret = ggfx->init(glob_indices);
  assert(bret && "Initialization of GGFX operator failed");

  // Unperiodize nodes now that connectivity map is
  // generated, so that coordinates mean what they should:
  if ( typeid(grid) == typeid(GGridBox) ) { // periodize coords
    static_cast<GGridBox*>(&grid)->unperiodize();
  }

} // end method init_ggfx


//**********************************************************************************
//**********************************************************************************
// METHOD: compare
// DESC  : Top-level method to do a comparison of
//         integrated solution with specified initial 
//         solution and write metrics to a file
// ARGS  : ptree: main prop tree
//         grid : grid object
//         peqn : pointer to EqnBase 
//         t    : current time
//         utmp : vector of tmp vectors
//         u    : full state vector
//**********************************************************************************
void compare(const PropertyTree &ptree, GGrid &grid, EqnBasePtr &peqn, Time &t, State &utmp, State &ub, State &u)
{
  GBOOL             bret, bvardt;
  GINT              myrank, ntasks;
  GFTYPE            dxmin, lmin, tt;
  GTVector<GFTYPE>  lnorm(3), gnorm(3), maxerror(3);
  GTVector<GFTYPE>  nnorm(nsolve_);
  GTVector<GString> savars, scvars, sdvars;
  State             ua(nstate_);
  std::vector<GINT> pstd(GDIM);
  GString           sdir = ".";
  GString           sfile;
  char              stmp[1024];
  PropertyTree      vtree = ptree.getPropertyTree("stepper_props");
  
  bret   = ptree.getValue<GBOOL>("do_comparison");
  if ( !bret ) return;

  ntasks = GComm::WorldSize(comm_);
  myrank = GComm::WorldRank(comm_);
  bvardt = vtree.getValue<GBOOL>("variable_dt",FALSE);
  sfile  = ptree.getValue<GString>("compare_file","compare.txt");
  pstd   = ptree.getArray<GINT>("exp_order");

  // Create analytic solution array:
  for ( GINT j=0; j<ua.size(); j++ ) ua[j] = new GTVector<GFTYPE>(grid.ndof());

  // Set up some output variables:
  for ( GSIZET j=0; j<u.size(); j++ ) {
    sprintf(stmp, "u%lua", j+1);
    savars.push_back(stmp);
    sprintf(stmp, "diff%lu", j+1);
    sdvars.push_back(stmp);
  }
  for ( GSIZET j=0; j<c_.size(); j++ ) {
    sprintf(stmp, "c%lu", j+1);
    scvars.push_back(stmp);
  }


  // Compute analytic solution, do comparisons:
    
  maxerror = 0.0;
  lnorm    = 0.0;  
  nnorm    = 1.0;


  tt = 0.0;
  bret = GInitStateFactory<MyTypes>::init(ptree, grid, peqn, tt, utmp, ub, ua);
  assert(bret && "state initialization failed");
  for ( GSIZET j=0; j<nsolve_; j++ ) { // local errors
   *utmp [1] = *ua [j]; utmp [1]->rpow(2);
    nnorm[j] = grid.integrate(*utmp   [1],*utmp [0]) ; // L2 norm of analyt soln at t=0
    nnorm[j] = nnorm[j] > std::numeric_limits<GFTYPE>::epsilon() ? nnorm[j] : 1.0;
    cout << "main: nnorm[" << j << "]=" << nnorm[j] << endl;
  }
    
  GTVector<GINT> istate(nsolve_);
  GTVector<GINT> cstate(c_.size());
  for ( GINT j=0; j<nsolve_; j++ ) istate[j] = j;
  for ( GINT j=0; j<c_.size(); j++ ) cstate[j] = j;

  // Compute analytic solution at t:
  tt = t;
  bret = GInitStateFactory<MyTypes>::init(ptree, grid, peqn, tt, utmp, ub, ua);
  assert(bret && "state initialization failed");

#if 1
  // Set up and output the analytic solution
  // and difference solution as well as
  // advection velocity if one exists:
  GIOTraits iot;
  iot.nelems = grid.nelems();
  iot.gtype  = grid.gtype();
  iot.porder.resize(1,GDIM);
  for ( GINT j=0; j<GDIM; j++ ) iot.porder(0,j) = pstd[j];
  gio_write_state(iot, grid, ua, istate, savars, comm_);
  for ( GINT j=0; j<c_.size(); j++ ) 
  gio_write_state(iot, grid, c_, cstate, scvars, comm_);
  for ( GINT j=0; j<nsolve_; j++ ) { 
    *utmp[j] = *u[j] - *ua[j];
  }
  gio_write_state(iot, grid, utmp, istate, sdvars, comm_);
#endif

  // Compute error norms:
  for ( GINT j=0; j<nsolve_; j++ ) { //local errors
   *utmp [0] = *u[j] - *ua[j];
   *utmp [1]  = *utmp[0]; utmp [1]->abs();
   *utmp [2]  = *utmp[0]; utmp [2]->rpow(2);
    lnorm[0]  = utmp [0]->infnorm (); // inf-norm
    gnorm[1]  = grid.integrate(*utmp[1],*utmp[0]); // L1-norm numerator
    gnorm[2]  = grid.integrate(*utmp[2],*utmp[0]); // L2-norm numerator
    // Accumulate to find global errors for this field:
    GComm::Allreduce(lnorm.data()  , gnorm.data()  , 1, T2GCDatatype<GFTYPE>() , GC_OP_MAX, comm_);
    gnorm[1] =  gnorm[1]/nnorm[j];
    gnorm[2] =  sqrt(gnorm[2]/nnorm[j]);
    // now find max errors of each type for each field:
    for ( GINT i=0; i<3; i++ ) maxerror[i] = MAX(maxerror[i],fabs(gnorm[i]));
  }

  // Compute some global quantities for output:
  dxmin = grid.minnodedist();
  lmin  = grid.minlength();
  if ( myrank == 0 ) {
    cout << "main: maxerror = " << maxerror << endl;
  }
   
  GTVector<GSIZET> lsz(2), gsz(2);
  lsz[0] = grid.nelems();
  lsz[1] = grid.ndof();
  GComm::Allreduce(lsz.data(), gsz.data(), 2, T2GCDatatype<GSIZET>() , GC_OP_SUM, comm_);

  // Print convergence data to file:
  std::ifstream itst;
  std::ofstream ios;

  if ( myrank == 0 ) {
    itst.open(sfile);
    ios.open(sfile,std::ios_base::app);
  
    // Write header, if required:
    if ( itst.peek() == std::ofstream::traits_type::eof() ) {
      ios << "#ntasks" << "  ";
      ios << "ncyc"    << "  ";
      ios << "var_dt"  << "  ";
      for ( GSIZET j=0; j<GDIM; j++ ) ios << "p" << j+1 << "  ";
      ios << "num_elems    dx_min   EL_min     inf_err     L1_err      L2_err" << std::endl;
    }
    itst.close();

    ios << ntasks << "  " ;
    ios << pIntegrator_->get_numsteps()  << "  ";
    ios << bvardt << "  ";
    for ( GINT j=0; j<GDIM; j++ ) ios << pstd[j] << "  ";
    ios << gsz[0] << "  " << dxmin       << "  " << lmin
                  << "  " << maxerror[0] << "  " << maxerror[1] 
                  << "  " << maxerror[2]
        << std::endl;
    ios.close();
  }

  for ( GINT j=0; j<ua.size(); j++ ) delete ua[j];

} // end method compare
<|MERGE_RESOLUTION|>--- conflicted
+++ resolved
@@ -133,11 +133,6 @@
     EH_MESSAGE("geoflow: create integrator...");
     pIntegrator_ = IntegratorFactory<MyTypes>::build(ptree_, pEqn_, pMixer, pObservers, *grid_);
     pIntegrator_->get_traits().cycle = icycle;
-
-<<<<<<< HEAD
-=======
-GPP(comm_,serr << "nelems_local=" << grid_->nelems());
->>>>>>> 3310cc9d
 
     //***************************************************
     // Initialize state:
@@ -738,29 +733,19 @@
     static_cast<GGridBox*>(&grid)->periodize();
   }
 
-<<<<<<< HEAD
-=======
   delta  = grid.minnodedist();
   dX     = 0.05*delta;
   xnodes = &grid.xNodes();
->>>>>>> 3310cc9d
   glob_indices.resize(grid.ndof());
 
 
   // Integralize *all* internal nodes
   // using Morton indices:
 //gmorton.setDoLog(TRUE);
-<<<<<<< HEAD
 //gmorton.setType(GMORTON_STACKED);
 //gmorton.setType(GMORTON_INTERLEAVE);
   gmorton.setIntegralLen(P0,dX);
   gmorton.key(glob_indices, xkey);
-=======
-  gmorton.setType(GMORTON_STACKED);
-//gmorton.setType(GMORTON_INTERLEAVE);
-  gmorton.setIntegralLen(P0,dX);
-  gmorton.key(glob_indices, *xnodes);
->>>>>>> 3310cc9d
 
   // Initialize gather/scatter operator:
   ggfx = new GGFX<GFTYPE>();
