--- conflicted
+++ resolved
@@ -177,16 +177,10 @@
     compare(ptree_, *grid_, pEqn_, t, utmp_, ub_, u_);
  
 #if defined(_G_USE_GPTL)
-<<<<<<< HEAD
-    GComm::Synch();
-//  GPTLpr(myrank);
-    GPTLpr_file("timings.txt");
-=======
 //  GPTLpr(GComm::GetWorldRank(comm_));
     GPTLpr_file("timings.txt");
     GPTLsetoption (GPTLcpu, 1);
     GPTLsetoption (GPTLsync_mpi, 1);
->>>>>>> 4713a5b0
     GPTLpr_summary(comm_);
 #endif
     GTimerFinal();
