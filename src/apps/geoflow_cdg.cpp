//==================================================================================
// Module       : geoflow_cdg.cpp
// Date         : 7/7/19 (DLR)
// Description  : GeoFLOW main driver for CG and DG initial value,
//                boundary value problems
// Copyright    : Copyright 2019. Colorado State University. All rights reserved.
// Derived From : 
//==================================================================================
#include "geoflow_cdg.h"

int main(int argc, char **argv)
{
    GString serr ="geoflow: ";
    GINT    iopt;
    GSIZET  itindex=0;      // restart flag/index
    GSIZET  icycle=0;       // curr time cycle
    std::vector<GINT> pstd(GDIM);  // order in each direction
    GTMatrix<GINT> p; // needed for restart, but is dummy
    ObsTraitsType binobstraits;
    CommandLine   cline_;

    typename MyTypes::Time  t  = 0;
    typename MyTypes::Time  dt = 0.1;

    // Initialize comm & global environment:
    mpixx::environment  env(argc,argv); // init GeoFLOW comm
    mpixx::communicator world;
    GlobalManager::initialize(argc,argv); 
    GlobalManager::startup();
    comm_  = world; // need this for solver(s) & grid

    // Read main prop tree; may ovewrite with
    // certain command line args:
    EH_MESSAGE("geoflow::call load prop tree...");
    ptree_ = InputManager::getInputPropertyTree();
    EH_MESSAGE("geoflow: prop tree loaded.");

    // Create other prop trees for various objects:
    itindex     = ptree_.getValue <GSIZET>("restart_index");
    pstd        = ptree_.getArray   <GINT>("exp_order");
    bench_      = ptree_.getValue  <GBOOL>("benchmark");

    // Process Command Line Flags
    cline_ = InputManager::getInputCommandLine();
    bench_ = bench_ || cline_.exists("b","bench");

#if defined(_G_USE_GPTL)
    // Set GTPL options:
    GPTLsetoption (GPTLcpu, 1);
    GPTLsetoption (GPTLsync_mpi, 1);
#endif
    // Initialize timer:
    GTimerInit();

    //***************************************************
    // Create basis pool:
    //***************************************************
    EH_MESSAGE("geoflow: create basis pool...");
    create_basis_pool(ptree_, gbasis_);

    //***************************************************
    // Create grid:
    //***************************************************
    EH_MESSAGE("geoflow: build grid...");
    GTimerStart("gen_grid");

    ObserverFactory<MyTypes>::get_traits(ptree_, "gio_observer", binobstraits); 
    grid_ = GGridFactory<MyTypes>::build(ptree_, gbasis_, pIO_, binobstraits, comm_);
    GTimerStop("gen_grid");

    //***************************************************
    // Create state and tmp space:
    //***************************************************
    EH_MESSAGE("geoflow: allocate tmp space...");
    allocate(ptree_);

    //***************************************************
    // Initialize gather/scatter operator:
    //***************************************************
    EH_MESSAGE("geoflow: initialize gather/scatter...");
    GTimerStart("init_ggfx_op");

    init_ggfx(ptree_, *grid_, ggfx_);
    grid_->set_ggfx(*ggfx_);

    GTimerStop("init_ggfx_op");
    EH_MESSAGE("geoflow: gather/scatter initialized.");

    //***************************************************
    // Set grid terrain:
    //***************************************************
    EH_MESSAGE("geoflow: set grid terrain...");
    GTimerStart("do_terrain");

    do_terrain(ptree_, *grid_);

    GTimerStop("do_terrain");
    EH_MESSAGE("geoflow: terrain added.");

    //***************************************************
    // Create equation set:
    //***************************************************
    EH_MESSAGE("geoflow: create equation...");
    create_equation(ptree_, pEqn_);

    //***************************************************
    // Create the mixer (to update forcing)
    //***************************************************
    EH_MESSAGE("geoflow: create mixer...");
    create_mixer(ptree_, pMixer_);

    //***************************************************
    // Create observers: 
    //***************************************************
    EH_MESSAGE("geoflow: create observers...");
    create_observers(pEqn_, ptree_, icycle, t, pObservers_);

    //***************************************************
    // Create integrator:
    //***************************************************
    EH_MESSAGE("geoflow: create integrator...");
    pIntegrator_ = IntegratorFactory<MyTypes>::build(ptree_, pEqn_, pMixer_, pObservers_, *grid_);
    pIntegrator_->get_traits().cycle = icycle;

    //***************************************************
    // Initialize state:
    //***************************************************
    GComm::Synch();
    EH_MESSAGE("geoflow: Initializing state...");
    if ( itindex == 0 ) { // start new run
      icycle = 0; t = 0.0; 
      init_state(ptree_, *grid_, pEqn_, t, utmp_, u_, ub_);
    }
    else {                // restart run
      do_restart(ptree_, *grid_, u_, p, icycle, t);
    }
    init_bdy  (ptree_, *grid_, pEqn_, t, utmp_, u_, ub_);
    init_force(ptree_, *grid_, pEqn_, t, utmp_, u_, uf_);

    //***************************************************
    // Do time integration (output included
    // via observer(s)):
    //***************************************************
    GComm::Synch();
    EH_MESSAGE("geoflow: do time stepping...");
    GTimerStart("time_loop");

    pIntegrator_->time_integrate(t, uf_, ub_, u_);

    GTimerStop("time_loop");
    EH_MESSAGE("geoflow: time stepping done.");

    //***************************************************
    // Do benchmarking if required:
    //***************************************************
    GTimerStart("benchmark_timer");
    do_bench("benchmark.txt", pIntegrator_->get_numsteps());
    GTimerStop("benchmark_timer");

    //***************************************************
    // Compare solution if required:
    //***************************************************
    compare(ptree_, *grid_, pEqn_, t, utmp_, ub_, u_);
 
#if defined(_G_USE_GPTL)
    GPTLpr_file("timings.txt");
//  GPTLpr(GComm::WorldRank(comm_));
//  GPTLpr(0);
    GPTLpr_summary();
#endif
    GTimerFinal();

    //***************************************************
    // Do shutdown, cleaning:
    //***************************************************
    EH_MESSAGE("geoflow: do shutdown...");
    GlobalManager::shutdown();
    GlobalManager::finalize();
    GComm::TermComm();
    deallocate();


    return(0);

} // end, geoflow


//**********************************************************************************
//**********************************************************************************
// METHOD: steptop_callback
// DESC  : Top-of-time-step callback ('backdoor') function. 
//         This function might, e.g. update the linear advection 
//         vel. components as a function of time, since they
//         are not solved for in a PDE, but are, rather, prescribed.
// ARGS  : 
//         t  : time
//         u  : current state
//         dt : time step
//**********************************************************************************
void steptop_callback(const Time &t, State &u, const Time &dt)
{
  

} // end, method steptop_callback


//**********************************************************************************
//**********************************************************************************
// METHOD: create_equation
// DESC  : Create equation implementation
// ARGS  : ptree   : Main property tree
//         pEqn    : EqnBasePtr pointer that is configured and returned
//**********************************************************************************
void create_equation(const PropertyTree &ptree, EqnBasePtr &pEqn)
{
  pEqn = EquationFactory<MyTypes>::build(ptree, *grid_, utmp_);

  // Set PDE callback functions, misc:
  std::function<void(const Time &t, State &u, State &ub)>  
      fcallback = [](const Time &t, State &u, State &ub)
                  {update_boundary(t, u, ub);}; // set tmp function with proper signature for...
  pEqn->set_bdy_update_callback(fcallback); // bdy update callback

#if 0
  std::function<void(const Time &t, State &u, const Time &dt)> 
      stcallback = [](const Time &t, State &u, const Time &dt)
                   {steptop_callback(t, u, dt);}; // set tmp function with proper signature for...
  pEqn->set_steptop_callback(stcallback);   // 'back-door' callback
#endif

} // end method create_equation


//**********************************************************************************
//**********************************************************************************
// METHOD: create_mixer
// DESC  : Create forcing functions from main ptree
// ARGS  : ptree   : Main property tree
//         pMixer: MixBasePtr pointer that is configured and returned
//**********************************************************************************
void create_mixer(PropertyTree &ptree, MixBasePtr &pMixer)
{

  pMixer = MixerFactory<MyTypes>::build(ptree, *grid_);

#if 0
  // Set mixer update callback functions:
  std::function<void(const Time &t, State &u, State &uf)>  
      fcallback = update_forcing; // set tmp function with proper signature for...
  pMixer->set_update_callback(fcallback); // forcing update callback
#endif

} // end method create_mixer


//**********************************************************************************
//**********************************************************************************
// METHOD: create_observers
// DESC  : Create IO object and observer list from main ptree. 
// ARGS  : grid      : GGrid object
//         icycle    : initial icycle
//         time      : initial time
//         pObservers: observer list, returned
//**********************************************************************************
void create_observers(EqnBasePtr &pEqn, PropertyTree &ptree, GSIZET icycle, Time time,
std::shared_ptr<std::vector<std::shared_ptr<ObserverBase<MyTypes>>>> &pObservers)
{
    GINT    ivers;
    GSIZET  rest_ocycle;       // restart output cycle
    GSIZET  deltac, cyc_ref;   // cycle interval
    GFTYPE  ofact ;            // output freq in terms of restart output
    Time    deltat, delt_ref;  // time interval
    GString dstr = "none";
    GString spref;
    GString ctype;
    GString ptype;
    ObserverBase<MyTypes>::Traits
            obstraits;         // observer traits
    PropertyTree 
            obsptree;          // observer props 
    StateInfo 
            stateinfo;         // StateInfo structure
    State   dummy(1);

    if ( bench_ ) return; // don't need IO

    std::vector<GString> default_obslist; default_obslist.push_back(dstr);
    std::vector<GString> obslist = ptree.getArray<GString>("observer_list",default_obslist);
    dstr = "constant";
    ptype = ptree.getValue<GString>("exp_order_type",dstr);

    // Tie cadence_type to restart type:
    obsptree = ptree.getPropertyTree("gio_observer");
    ctype    = obsptree.getValue<GString>("cadence_type");
   
    // If doing a restart, set observer output
    // cycles to value relative to the restart output cycle:
    rest_ocycle = ptree.getValue <GSIZET>("restart_index");
    if ( "constant" == ptype ) ivers = 0;
    if ( "variable" == ptype ) ivers = 1;

    // Find iobserver, get cadence, and use this to tie 
    // other observer cadences to it:
    for ( GSIZET j=0; j<obslist.size(); j++ ) {
      obsptree = ptree.getPropertyTree(obslist[j]);
      if ( "gio_observer" == obslist[j]  ) {
        delt_ref      = obsptree.getValue<GDOUBLE>("time_interval",0.01);
        cyc_ref       = obsptree.getValue <GSIZET>("cycle_interval",1);
      }
    }

    for ( GSIZET j=0; j<obslist.size(); j++ ) {
      if ( "none" != obslist[j] ) {
        obsptree = ptree.getPropertyTree(obslist[j]);
        // Set output version based on exp_order_type:
        if ( "constant" == ptype 
         && "gio_observer" == obslist[j]  ) obsptree.setValue<GINT>("misc",ivers);

        ofact       = obsptree.getValue<GDOUBLE>("interval_freq_fact",1.0);
        deltat      = obsptree.getValue<GDOUBLE>("time_interval",0.01);
        deltac      = obsptree.getValue <GSIZET>("cycle_interval",1);
        // Set current time and output cycle so that observer can initialize itself
        // These could/should be hidden from the config file:
        if ( "gio_observer" == obslist[j]  ) ofact = 1.0;
        obsptree.setValue <GSIZET>("start_ocycle",MAX(0.0,rest_ocycle*ofact));
        obsptree.setValue <GFTYPE>("start_time"  ,time);

        // Link each observer cadence to I/O cadence:
        if ( "gio_observer" != obslist[j]  ) {
          obsptree.setValue <GFTYPE>("time_interval", MAX(0.0,delt_ref/ofact));
          deltac = (GSIZET)( ((GDOUBLE)cyc_ref)/ofact );
          obsptree.setValue <GSIZET>("cycle_interval",MAX(1  ,deltac));
          obsptree.setValue<GString>("cadence_type",ctype);
        }
        ptree.setPropertyTree(obslist[j],obsptree); // set obs tree with new values

        // Create pIO object factory call:
        if ( pIO_ == NULLPTR ) {
          pIO_ = IOFactory<MyTypes>::build(ptree, *grid_, comm_);
        }
        pObservers->push_back(ObserverFactory<MyTypes>::build(ptree, obslist[j], pEqn, *grid_, pIO_));
        (*pObservers)[j]->set_tmp(utmp_);
        
        if ( "gio_observer" == obslist[j]  ) {
          spref            = obsptree.getValue<std::string>("agg_state_name","state");
          stateinfo.sttype = 0; // grid type filename format
          stateinfo.svars  = obsptree.getArray<std::string>("state_names");
          stateinfo.idir   = obsptree.getValue<std::string>("idir");
          stateinfo.index  = rest_ocycle;
          // If doing a restart, initialize observer with stateinfo data:
          if ( rest_ocycle > 0 ) { 
//          obstraits = (*pObservers)[j]->get_traits();
            pIO_->read_state(spref, stateinfo, dummy, false);
          }
          irestobs_ = j;
        }
        (*pObservers)[j]->init(stateinfo);
      }
    }


} // end method create_observers


//**********************************************************************************
//**********************************************************************************
// METHOD: create_basis_pool
// DESC  : Create basis pool from prop tree
// ARGS  : ptree     : main property tree
//         gbasis    : array of allowed basis objects
//**********************************************************************************
void create_basis_pool(PropertyTree &ptree, BasisBase &gbasis)
{
  std::vector<GINT> pstd(GDIM);  // order in each direction

  pstd = ptree.getArray<GINT>("exp_order");
    
  // Eventually, this may become an actual pool, from which
  // solvers will determine basis in each direction. For now...
  for ( auto j=0; j<GDIM; j++ ) {
    gbasis [j] = new GLLBasis<GCTYPE,GFTYPE>(pstd[j]);
  }

} // end method create_basis_pool


//**********************************************************************************
//**********************************************************************************
// METHOD: do_bench
// DESC  : Do benchmark from timers
// ARGS  : fname     : filename
//         ncyc      : number time cycles to average over
//**********************************************************************************
void do_bench(GString fname, GSIZET ncyc)
{
    if ( !bench_ ) return;

#if defined(_G_USE_GPTL)

    GINT   myrank   = GComm::WorldRank(comm_);
    GINT   ntasks   = GComm::WorldSize(comm_);
    GINT   nthreads = 1;
    GFTYPE dxmin, lmin;
    GFTYPE ttotal;
    GFTYPE tggfx;
    GFTYPE texch;
    GFTYPE tgrid;
    GFTYPE tggfxinit;
    std::ifstream itst;
    std::ofstream ios;
    GTVector<GSIZET> lsz(2), gsz(2);

    #pragma omp parallel //num_threads(3)
    {
     nthreads = omp_get_num_threads();
    }

    // Get global no elements and dof & lengths:
    lsz[0] = grid_->nelems();
    lsz[1] = grid_->ndof();
    GComm::Allreduce(lsz.data(), gsz.data(), 2, T2GCDatatype<GSIZET>() , GC_OP_SUM, comm_);
    dxmin = grid_->minnodedist();
    lmin  = grid_->minlength();
    if ( myrank == 0 ) {
      itst.open(fname);
      ios.open(fname,std::ios_base::app);
  
      // Write header, if required:
      if ( itst.peek() == std::ofstream::traits_type::eof() ) {
        ios << "#nelems"  << "  ";
        ios << "ndof"     << "  ";
        ios << "dxmin"    << "  ";
        ios << "elmin"    << "  ";
        ios << "ntasks"   << "  ";
        ios << "nthreads" << "  ";
        ios << "ttotal"   << "  ";
        ios << "tggfx"    << "  ";
        ios << "texch"    << "  ";
        ios << "tgrid"    << "  ";
        ios << "tggfxinit"       ;
        ios << endl;
      }
      itst.close();

      GPTLget_wallclock("time_loop"     , 0,  &ttotal); ttotal /= ncyc;
      GPTLget_wallclock("ggfx_doop"     , 0,  &tggfx ); tggfx  /= ncyc;
      GPTLget_wallclock("ggfx_doop_exch", 0,  &texch ); texch  /= ncyc;
      GPTLget_wallclock("gen_grid"      , 0,  &tgrid); 
      GPTLget_wallclock("init_ggfx_op"  , 0,  &tggfxinit); 

      ios << gsz[0]          << "   " ;
      ios << gsz[1]          << "   " ;
      ios << dxmin           << "   " ;
      ios << lmin            << "   " ;
      ios << ntasks          << "   " ;
      ios << nthreads        << "   " ;
      ios << ttotal          << "   " ;
      ios << tggfx           << "   " ;
      ios << texch           << "   " ;
      ios << tgrid           << "   " ;
      ios << tggfxinit                ;
      ios << endl                     ;

      ios.close();
    }
#endif

    return;

} // end method do_bench


//**********************************************************************************
//**********************************************************************************
// METHOD: allocate
// DESC  : Allocate state, tmp arrays
// ARGS  : ptree:  main prop tree
//**********************************************************************************
void allocate(const PropertyTree &ptree)
{

  GBOOL        doheat, bpureadv, bforced;
  GINT         nladv, nforced;
  std::vector<GINT>
               ibounded, iforced, diforced;
  std::string  sgrid;
  std::string  eqn_name  = ptree.getValue<GString>("pde_name");
  PropertyTree eqn_ptree = ptree.getPropertyTree  (eqn_name);
  PropertyTree stp_ptree = ptree.getPropertyTree  ("stepper_props");
  bforced                = ptree.getValue<GBOOL>  ("use_forcing",false);

  assert("3##$%!62ahTze32934Plq1C4" != eqn_name
      && "pde_name required");

  if ( "pde_burgers" == eqn_name ) {
    sgrid     = ptree.getValue<GString>  ("grid_type");
    doheat    = eqn_ptree.getValue<bool> ("doheat",false);
    bpureadv  = eqn_ptree.getValue<bool> ("bpureadv",false);
    for ( auto i=0; i<GDIM; i++ ) diforced.push_back(i);
    iforced   = eqn_ptree.getArray<GINT> ("forcing_comp", diforced);
    nladv     = 0;
    nsolve_   = sgrid == "grid_icos" ? 3 : GDIM;
    nstate_   = nsolve_;
    if ( doheat || bpureadv ) {
      if ( bpureadv  ) {
        nladv     = sgrid == "grid_icos" ? 3 : GDIM;
      }
      nsolve_   = 1;
    }
    nstate_   = nladv + nsolve_;
    
    if ( "grid_icos" != sgrid ) {
      ibounded.resize(nsolve_);
      for ( auto i=0; i<nsolve_; i++ ) ibounded.push_back(i);
    }
    c_.resize(nladv);
    ntmp_     = 27;

  } // end, pde_burgers test
  
  nforced = MIN(nsolve_,iforced.size());

  u_   .resize(nstate_);                // state
  ub_  .resize(nstate_); ub_ = NULLPTR; // bdy state array
  uf_  .resize(nstate_); uf_ = NULLPTR; // forcing array
  utmp_.resize  (ntmp_);                // tmp array

  for ( auto j=0; j<u_. size(); j++ ) u_                [j] = new GTVector<GFTYPE>(grid_->size());

  for ( auto j=0; j<ibounded.size(); j++ ) ub_[ibounded[j]] = new GTVector<GFTYPE>(grid_->nbdydof());

  if ( bforced ) {
    for ( auto j=0; j<nforced      ; j++ ) uf_ [iforced[j]] = new GTVector<GFTYPE>(grid_->ndof());
  }

  for ( auto j=0; j<utmp_   .size(); j++ ) utmp_        [j] = new GTVector<GFTYPE>(grid_->size());

  // If linear adv. prescribed var is set, 
  // point to correct area of u_:
  for ( GINT j=0; j<c_.size(); j++ ) c_[j] = u_[j+1];

} // end method allocate


//**********************************************************************************
//**********************************************************************************
// METHOD: deallocate
// DESC  : De-allocate state, tmp arrays
// ARGS  : none.
//**********************************************************************************
void deallocate()
{

  if ( grid_ != NULLPTR )                 delete grid_;
  if ( ggfx_ != NULLPTR )                 delete ggfx_;
  for ( auto j=0; j<gbasis_.size(); j++ ) delete gbasis_[j];
  for ( auto j=0; j<utmp_  .size(); j++ ) delete utmp_  [j];
  for ( auto j=0; j<u_     .size(); j++ ) delete u_     [j];
  for ( auto j=0; j<ub_    .size(); j++ ) delete ub_    [j];
  for ( auto j=0; j<uf_    .size(); j++ ) delete uf_    [j];

} // end method deallocate


//**********************************************************************************
//**********************************************************************************
// METHOD: init_state
// DESC  : Top-level method to set initial conditions.
// ARGS  : ptree: main prop tree
//         grid : grid object
//         peqn : pointer to EqnBase 
//         t    : initial time
//         utmp : vector of tmp vectors
//         u    : full state vector
//         ub   : full boundary state vector
//**********************************************************************************
void init_state(const PropertyTree &ptree, GGrid &grid, EqnBasePtr &peqn, Time &t, State &utmp, State &u, State &ub)
{
  GBOOL bret;

  bret = GInitStateFactory<MyTypes>::init(ptree, grid, peqn, t, utmp, ub, u);

  assert(bret && "state initialization failed");

} // end method init_state


//**********************************************************************************
//**********************************************************************************
// METHOD: init_force
// DESC  : Top-level method to set initial forcing.
// ARGS  : ptree: main prop tree
//         grid : grid object
//         peqn : pointer to EqnBase 
//         t   : initial time
//         utmp: vector of tmp vectors 
//         u   : full state vector
//         uf  : full boundary state vector
//**********************************************************************************
void init_force(const PropertyTree &ptree, GGrid &grid, EqnBasePtr &peqn, Time &t, State &utmp, State &u, State &uf)
{
  GBOOL bret;

  bret = GInitForceFactory<MyTypes>::init(ptree, grid, peqn, t, utmp, u, uf);

  assert(bret && "forcing initialization failed");
  
} // end method init_force


//**********************************************************************************
//**********************************************************************************
// METHOD: init_bdy
// DESC  : Top-level method to set initial bdy conditions.
// ARGS  : ptree: main prop tree
//         grid : grid object
//         peqn : pointer to EqnBase 
//         t    : initial time
//         utmp : vector of tmp vectors 
//         u    : full state vector
//         ub   : full boundary state vector
//**********************************************************************************
void init_bdy(const PropertyTree &ptree, GGrid &grid, EqnBasePtr &peqn, Time &t, State &utmp, State &u, State &ub)
{
  GBOOL bret;

  bret = GInitBdyFactory<MyTypes>::init(ptree, grid, peqn, t, utmp, u, ub);

  assert(bret && "boundary initialization failed");
  
} // end method init_bdy


//**********************************************************************************
//**********************************************************************************
// METHOD : update_boundary
// DESC   : update/set boundary vectors, ub
// ARGS   : 
//          t    : time
//          u    : current state
//          ub   : bdy vectors (one for each state element)
// RETURNS: none.
//**********************************************************************************
void update_boundary(const Time &t, State &u, State &ub)
{
  GBOOL  bret;
  GFTYPE tt = t;

  bret = GUpdateBdyFactory<MyTypes>::update(ptree_, *grid_, pEqn_, tt, utmp_, u, ub);
  
  assert(bret && "boundary update failed");
  
} // end of method update_boundary


//**********************************************************************************
//**********************************************************************************
// METHOD: init_ggfx
// DESC  : Initialize gather/scatter operator
// ARGS  : ptree   : main property tree
//         grid    : GGrid object pointer, instantiated here
//         ggfx    : gather/scatter op, GGFX
//**********************************************************************************
void init_ggfx(PropertyTree &ptree, GGrid &grid, GGFX<GFTYPE> *&ggfx)
{
  GString                        serr = "init_ggfx: ";
  GBOOL                          bret;
  GINT                           pmax;
  GFTYPE                         rad;
  GFTYPE                         tiny = 100.0*std::numeric_limits<GFTYPE>::epsilon();
  GMorton_KeyGen<GNODEID,GFTYPE> gmorton;
  GTPoint<GFTYPE>                dX, porigin, P0;
  GTVector<GNODEID>              glob_indices;
  GTVector<GFTYPE>               delta, ldelta;
  GTVector<GTVector<GFTYPE>>    *xnodes;
  State                          cart;
  State                          xkey;
  GString                        sgrid;
  std::vector<GFTYPE>            pstd;
  PropertyTree                   gtree;


  sgrid = ptree.getValue<GString>("grid_type");
  gtree = ptree.getPropertyTree(sgrid);

  pmax = 0;
  for ( auto j=0; j<gbasis_.size(); j++ ) pmax = MAX(pmax, gbasis_[j]->getOrder());


  P0.resize(GDIM);
  dX.resize(GDIM);
  delta.resize(GDIM);
  xnodes = &grid.xNodes();
  glob_indices.resize(grid_->ndof());


  // If (x, y, z) < epsilon, set to 0:
  GMTK::zero(*xnodes);

  if ( sgrid == "grid_box" ) {
    pstd   = gtree.getArray<GFTYPE>("xyz0");
    P0     = pstd;
    xkey.resize(GDIM);   
    for ( auto j=0; j<GDIM; j++ ) xkey[j] = &(*xnodes)[j];
    dX     = 0.05*grid.minnodedist();
//  gmorton.setDoLog(TRUE);
    gmorton.setType(GMORTON_STACKED);
  }
  if ( sgrid == "grid_icos" ) {
#if 1
    // Set indices from lat/lon coords:
    P0.resize(GDIM);
    dX.resize(GDIM);
    cart.resize(xnodes->size());   
    xkey.resize(GDIM);   
    P0.x1 = 0.0 ; // lat starting point
    P0.x2 = 0.0 ; // lon starting point
    for ( auto j=0; j<xnodes->size(); j++ ) cart[j] = &(*xnodes)[j];
    for ( auto j=0; j<GDIM; j++ ) xkey[j] = utmp_[j];
    GMTK::cart2latlon(cart, xkey);
    for ( auto j=0; j<xkey[0]->size(); j++ ) (*xkey[0])[j] = 0.5*PI - (*xkey[0])[j]; 
    for ( auto j=0; j<xkey[1]->size(); j++ ) (*xkey[1])[j] += (*xkey[1])[j] < 0.0 ? 2.0*PI : 0.0;
    rad   = gtree.getValue<GFTYPE>("radius");
    delta[0] = 0.5*grid.minlength()/(rad*pmax*pmax);
    delta[1] = grid.minlength()/(rad*pmax*pmax);
    for ( auto j=0; j<dX.size(); j++ ) dX[j] = 0.025 *delta[j];
//  gmorton.setType(GMORTON_STACKED);
//  gmorton.setType(GMORTON_INTERLEAVE);
#else
    P0.resize(GDIM+1);
    dX.resize(GDIM+1);
    xkey.resize(GDIM+1);   
    rad   = gtree.getValue<GFTYPE>("radius");
    P0.x1 = -rad-tiny; P0.x2 = -rad-tiny; P0.x3 = -rad-tiny;
    for ( auto j=0; j<xkey.size(); j++ ) xkey[j] = utmp_[j];
    delta[0] = grid.minlength()/(pmax*pmax);
    delta[1] = grid.minlength()/(pmax*pmax);
    delta[2] = grid.minlength()/(pmax*pmax);
    for ( auto j=0; j<dX.size(); j++ ) dX[j] = 0.01 *delta[j];
//  dX     = 0.1*grid.minnodedist();
//  gmorton.setDoLog(TRUE);
    gmorton.setType(GMORTON_INTERLEAVE);
//  gmorton.setType(GMORTON_STACKED);
#endif
  }
  if ( sgrid == "grid_sphere" ) {
    rad   = gtree.getValue<GFTYPE>("radiusi");
    P0.x1 = 0.0; // lat starting point
    P0.x2 = 0.0; // long starting point
    P0.x3 = rad; // radius starting point
    cart.resize(xnodes->size());   
    xkey.resize(GDIM);   
    for ( auto j=0; j<xnodes->size(); j++ ) cart[j] = &(*xnodes)[j];
    for ( auto j=0; j<GDIM; j++ ) xkey[j] = utmp_[j];
    GMTK::cart2spherical(cart, xkey);
    for ( auto j=0; j<GDIM; j++ ) ldelta[j] = xkey[j]->amindiff(tiny);
    GComm::Allreduce(ldelta.data(), delta.data(), GDIM, T2GCDatatype<GFTYPE>(), GC_OP_MIN, comm_);
    for ( auto j=0; j<GDIM; j++ ) dX[j] = 0.025*delta[j];
//  gmorton.setDoLog(TRUE);
    gmorton.setType(GMORTON_STACKED);
  }

  // First, periodize coords if required to, 
  // before labeling nodes:
  if ( typeid(grid) == typeid(GGridBox) ) { 
    static_cast<GGridBox*>(&grid)->periodize();
  }

  xnodes = &grid.xNodes();
  glob_indices.resize(grid.ndof());

  // Integralize *all* internal nodes
  // using Morton indices:
//gmorton.setDoLog(TRUE);
  gmorton.setType(GMORTON_STACKED);
//gmorton.setType(GMORTON_INTERLEAVE);
  gmorton.setIntegralLen(P0,dX);
  gmorton.key(glob_indices, xkey);

  // Initialize gather/scatter operator:
  ggfx = new GGFX<GFTYPE>();
  assert(ggfx != NULLPTR && "Cannot instantiate GGFX operator");
  bret = ggfx->init(glob_indices);
  assert(bret && "Initialization of GGFX operator failed");

  // Unperiodize nodes now that connectivity map is
  // generated, so that coordinates mean what they should:
  if ( typeid(grid) == typeid(GGridBox) ) { // periodize coords
    static_cast<GGridBox*>(&grid)->unperiodize();
  }

} // end method init_ggfx


//**********************************************************************************
//**********************************************************************************
// METHOD: compare
// DESC  : Top-level method to do a comparison of
//         integrated solution with specified initial 
//         solution and write metrics to a file
// ARGS  : ptree: main prop tree
//         grid : grid object
//         peqn : pointer to EqnBase 
//         t    : current time
//         utmp : vector of tmp vectors
//         u    : full state vector
//**********************************************************************************
void compare(const PropertyTree &ptree, GGrid &grid, EqnBasePtr &peqn, Time &t, State &utmp, State &ub, State &u)
{
  GBOOL             bret, bvardt;
  GINT              myrank, ntasks;
  GFTYPE            dxmin, lmin, tt;
  GTVector<GFTYPE>  lnorm(3), gnorm(3), maxerror(3);
  GTVector<GFTYPE>  nnorm(nsolve_);
  GTVector<GString> savars, scvars, sdvars;
  State             ua(nstate_);
  std::vector<GINT> pstd(GDIM);
  GString           sdir = ".";
  GString           sfile;
  char              stmp[1024];
  PropertyTree      vtree = ptree.getPropertyTree("stepper_props");
  
  bret   = ptree.getValue<GBOOL>("do_comparison");
  if ( !bret ) return;

  ntasks = GComm::WorldSize(comm_);
  myrank = GComm::WorldRank(comm_);
  bvardt = vtree.getValue<GBOOL>("variable_dt",FALSE);
  sfile  = ptree.getValue<GString>("compare_file","compare.txt");
  pstd   = ptree.getArray<GINT>("exp_order");

  // Create analytic solution array:
  for ( GINT j=0; j<ua.size(); j++ ) ua[j] = new GTVector<GFTYPE>(grid.ndof());

  // Set up some output variables:
  for ( GSIZET j=0; j<u.size(); j++ ) {
    sprintf(stmp, "u%lua", j+1);
    savars.push_back(stmp);
    sprintf(stmp, "diff%lu", j+1);
    sdvars.push_back(stmp);
  }
  for ( GSIZET j=0; j<c_.size(); j++ ) {
    sprintf(stmp, "c%lu", j+1);
    scvars.push_back(stmp);
  }


  // Compute analytic solution, do comparisons:
    
  maxerror = 0.0;
  lnorm    = 0.0;  
  nnorm    = 1.0;


  tt = 0.0;
  bret = GInitStateFactory<MyTypes>::init(ptree, grid, peqn, tt, utmp, ub, ua);
  assert(bret && "state initialization failed");
  for ( GSIZET j=0; j<nsolve_; j++ ) { // local errors
   *utmp [1] = *ua [j]; utmp [1]->rpow(2);
    nnorm[j] = grid.integrate(*utmp   [1],*utmp [0]) ; // L2 norm of analyt soln at t=0
    nnorm[j] = nnorm[j] > std::numeric_limits<GFTYPE>::epsilon() ? nnorm[j] : 1.0;
    cout << "main: nnorm[" << j << "]=" << nnorm[j] << endl;
  }
    
  GTVector<GINT> istate(nsolve_);
  GTVector<GINT> cstate(c_.size());
  for ( GINT j=0; j<nsolve_; j++ ) istate[j] = j;
  for ( GINT j=0; j<c_.size(); j++ ) cstate[j] = j;

  // Compute analytic solution at t:
  tt = t;
  bret = GInitStateFactory<MyTypes>::init(ptree, grid, peqn, tt, utmp, ub, ua);
  assert(bret && "state initialization failed");

#if 1
  // Set up and output the analytic solution
  // and difference solution as well as
  // advection velocity if one exists:
  std::stringstream  format;
  StateInfo          stateinfo;
  ObsTraitsType      binobstraits = (*pObservers_)[irestobs_]->get_traits();

  stateinfo.sttype   = 1; // state variable type
  stateinfo.svars.resize(binobstraits.state_names.size());
  stateinfo.svars    = binobstraits.state_names;
  stateinfo.idir     = binobstraits.idir;
  stateinfo.odir     = binobstraits.odir;
  stateinfo.index    = 0;
  stateinfo.cycle    = 0;
  stateinfo.time     = t;

  // Get data:
  stateinfo.svars.resize(nsolve_);
  for ( GINT j=0; j<nsolve_; j++ ) { 
    format .str(""); format .clear();
    format << "u" << j+1 << "a";
    stateinfo.svars[j] = format.str();
  }
  pIO_->write_state("ua", stateinfo, ua);

  for ( GINT j=0; j<nsolve_; j++ ) { 
    *utmp[j] = *u[j] - *ua[j];
    format .str(""); format .clear();
    format << "diff" << j+1;
    stateinfo.svars[j] = format.str();
<<<<<<< HEAD
  }
  pIO_->write_state("diff", stateinfo, utmp);
  
  stateinfo.svars.resize(c_.size());
  for ( GINT j=0; j<c_.size(); j++ ) { 
    format .str(""); format .clear();
    format << "c" << j+1;
    stateinfo.svars[j] = format.str();
  }
=======
  }
  pIO_->write_state("diff", stateinfo, utmp);
  
  stateinfo.svars.resize(c_.size());
  for ( GINT j=0; j<c_.size(); j++ ) { 
    format .str(""); format .clear();
    format << "c" << j+1;
    stateinfo.svars[j] = format.str();
  }
>>>>>>> 81dba799
  pIO_->write_state("c", stateinfo, c_);
#endif

  // Compute error norms:
  for ( GINT j=0; j<nsolve_; j++ ) { //local errors
   *utmp [0] = *u[j] - *ua[j];
   *utmp [1]  = *utmp[0]; utmp [1]->abs();
   *utmp [2]  = *utmp[0]; utmp [2]->rpow(2);
    lnorm[0]  = utmp [0]->infnorm (); // inf-norm
    gnorm[1]  = grid.integrate(*utmp[1],*utmp[0]); // L1-norm numerator
    gnorm[2]  = grid.integrate(*utmp[2],*utmp[0]); // L2-norm numerator
    // Accumulate to find global errors for this field:
    GComm::Allreduce(lnorm.data()  , gnorm.data()  , 1, T2GCDatatype<GFTYPE>() , GC_OP_MAX, comm_);
    gnorm[1] =  gnorm[1]/nnorm[j];
    gnorm[2] =  sqrt(gnorm[2]/nnorm[j]);
    // now find max errors of each type for each field:
    for ( GINT i=0; i<3; i++ ) maxerror[i] = MAX(maxerror[i],fabs(gnorm[i]));
  }

  // Compute some global quantities for output:
  dxmin = grid.minnodedist();
  lmin  = grid.minlength();
  if ( myrank == 0 ) {
    cout << "main: maxerror = " << maxerror << endl;
  }
   
  GTVector<GSIZET> lsz(2), gsz(2);
  lsz[0] = grid.nelems();
  lsz[1] = grid.ndof();
  GComm::Allreduce(lsz.data(), gsz.data(), 2, T2GCDatatype<GSIZET>() , GC_OP_SUM, comm_);

  // Print convergence data to file:
  std::ifstream itst;
  std::ofstream ios;

  if ( myrank == 0 ) {
    itst.open(sfile);
    ios.open(sfile,std::ios_base::app);
  
    // Write header, if required:
    if ( itst.peek() == std::ofstream::traits_type::eof() ) {
      ios << "#ntasks" << "  ";
      ios << "ncyc"    << "  ";
      ios << "var_dt"  << "  ";
      for ( GSIZET j=0; j<GDIM; j++ ) ios << "p" << j+1 << "  ";
      ios << "num_elems    dx_min   EL_min     inf_err     L1_err      L2_err" << std::endl;
    }
    itst.close();

    ios << ntasks << "  " ;
    ios << pIntegrator_->get_numsteps()  << "  ";
    ios << bvardt << "  ";
    for ( GINT j=0; j<GDIM; j++ ) ios << pstd[j] << "  ";
    ios << gsz[0] << "  " << dxmin       << "  " << lmin
                  << "  " << maxerror[0] << "  " << maxerror[1] 
                  << "  " << maxerror[2]
        << std::endl;
    ios.close();
  }

  for ( GINT j=0; j<ua.size(); j++ ) delete ua[j];

} // end method compare


//**********************************************************************************
//**********************************************************************************
<<<<<<< HEAD
// METHOD : do_terrain
// DESC   : Set the user-specified terrain in grid
// ARGS   : 
//          ptree: main prop tree
//          grid : grid object
// RETURNS: none.
//**********************************************************************************
void do_terrain(const PropertyTree &ptree, GGrid &grid)
{
  GBOOL bret, bterr;
  GINT  iret, nc;
  State xb, tmp;
  
  nc = grid.xNodes().size();
  xb.resize(nc);
  tmp.resize(utmp_.size()-nc);

  // Set terrain & tmp arrays from tmp array pool:
  for ( auto j=0; j<nc        ; j++ ) xb [j] = utmp_[j];
  for ( auto j=0; j<tmp.size(); j++ ) tmp[j] = utmp_[j+nc];

  bret = GSpecTerrainFactory<MyTypes>::spec(ptree, grid, tmp, xb, bterr);
  assert(bret);

  if ( bterr ) grid.add_terrain(xb, tmp);

} // end of method do_terrain


//**********************************************************************************
//**********************************************************************************
=======
>>>>>>> 81dba799
// METHOD : do_restart
// DESC   : Set state for restart
// ARGS   : 
//          ptree: main prop tree
//          grid : grid object
//          u    : read-in state
//          cycle: time cycle from restart
//          t    : time from restart
// RETURNS: none.
//**********************************************************************************
void do_restart(const PropertyTree &ptree, GGrid &, State &u, 
                GTMatrix<GINT>&p,  GSIZET &cycle, Time &t)
{

  assert(pIO_ != NULLPTR && "IO operator not set!");

  GBOOL              bret;
  GSIZET             itindex;
  GFTYPE             tt = t;
  std::stringstream  format;
  StateInfo          stateinfo;
  ObsTraitsType      binobstraits = (*pObservers_)[irestobs_]->get_traits();


  itindex            = ptree.getValue<GSIZET>("restart_index", 0);
  stateinfo.sttype   = 0; // state variable type
  stateinfo.svars.resize(binobstraits.state_names.size());
  stateinfo.svars    = binobstraits.state_names;
  stateinfo.idir     = binobstraits.idir;
  stateinfo.odir     = binobstraits.odir;
  stateinfo.index    = itindex;

  // Get data:
  pIO_->read_state(binobstraits.agg_state_name, stateinfo, u);
  p.resize(stateinfo.porder.size(1),stateinfo.porder.size(2));
  p = stateinfo.porder;
 
  // Assign time and cycle from traits, for return:
  cycle = stateinfo.cycle;
  t     = stateinfo.time;

  
} // end of method do_restart

<|MERGE_RESOLUTION|>--- conflicted
+++ resolved
@@ -903,7 +903,6 @@
     format .str(""); format .clear();
     format << "diff" << j+1;
     stateinfo.svars[j] = format.str();
-<<<<<<< HEAD
   }
   pIO_->write_state("diff", stateinfo, utmp);
   
@@ -913,17 +912,7 @@
     format << "c" << j+1;
     stateinfo.svars[j] = format.str();
   }
-=======
-  }
-  pIO_->write_state("diff", stateinfo, utmp);
-  
-  stateinfo.svars.resize(c_.size());
-  for ( GINT j=0; j<c_.size(); j++ ) { 
-    format .str(""); format .clear();
-    format << "c" << j+1;
-    stateinfo.svars[j] = format.str();
-  }
->>>>>>> 81dba799
+
   pIO_->write_state("c", stateinfo, c_);
 #endif
 
@@ -991,7 +980,6 @@
 
 //**********************************************************************************
 //**********************************************************************************
-<<<<<<< HEAD
 // METHOD : do_terrain
 // DESC   : Set the user-specified terrain in grid
 // ARGS   : 
@@ -1023,8 +1011,6 @@
 
 //**********************************************************************************
 //**********************************************************************************
-=======
->>>>>>> 81dba799
 // METHOD : do_restart
 // DESC   : Set state for restart
 // ARGS   : 
