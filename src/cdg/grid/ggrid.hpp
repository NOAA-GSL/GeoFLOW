--- conflicted
+++ resolved
@@ -82,10 +82,7 @@
 {
 public:
                              enum GDerivType {GDV_VARP=0, GDV_CONSTP}; 
-<<<<<<< HEAD
-=======
-
->>>>>>> a9d60ec8
+
                              using CGTypes        = CGTypePack;
                              using Operator       = typename CGTypes::Operator;
                              using Preconditioner = typename CGTypes::Preconditioner;
@@ -120,14 +117,9 @@
                                GTVector<GTVector<GFTYPE>> &xnodes);   // initialize class for restart
         void                 add_terrain(const State &xb, State &tmp);// add terrain 
         void                 do_typing(); // classify into types
-<<<<<<< HEAD
-	GCBLAS::cuMatBlockDat 
-		            &get_cudat() { return cudat_; }           // get CUDA data
-=======
         GCBLAS::cuMatBlockDat 
                             &get_cudat() { return cudat_; }           // get CUDA data
 
->>>>>>> a9d60ec8
         GElemList           &elems() { return gelems_; }              // get elem list
         GSIZET               nelems() { return gelems_.size(); }      // local num elems
         GSIZET               ngelems() { return ngelems_; }           // global num elems
@@ -185,11 +177,7 @@
         BdyUpdateList       &bdy_update_list() 
                              { return bdy_update_list_; }              // bdy_update_list pointers
         GTVector<GTVector<GFTYPE>>
-<<<<<<< HEAD
-                            &faceNormal()
-=======
                             &faceNormals()
->>>>>>> a9d60ec8
                              { return faceNormals_; }                  // elem face normals
         GTVector<GFTYPE>
                             &faceMass()
@@ -215,10 +203,7 @@
         GC_COMM              get_comm() { return comm_; }              // get communicator
         void                 set_derivtype(GDerivType gt);             // set deriv. method
         GDerivType           get_derivtype() { return gderivtype_; }   // return deriv. method
-<<<<<<< HEAD
-=======
  
->>>>>>> a9d60ec8
 
 virtual void                 config_bdy(const PropertyTree &ptree, 
                                GTVector<GTVector<GSIZET>>   &igbdyf, 
@@ -232,34 +217,18 @@
                                { ggfx_ = &ggfx; }                      // set GGFX op    
         GTVector<GFTYPE>    &get_mask() { return mask_; }              // get mask
 
-<<<<<<< HEAD
-        void                 smooth(GTVector<GFTYPE> &tmp,
-                                    GTVector<GFTYPE> &u);              // H1-smoothing operatrion
-        void                 compute_grefderiv(GTVector<GFTYPE> &u, GTVector<GFTYPE> &etmp,
-                                               GINT idir, GBOOL dotrans, GTVector<GFTYPE> &du);
-
-        void                 compute_grfderivW(GTVector<GFTYPE> &u, GTVector<GFTYPE> &etmp,
-=======
         void                 smooth(GGFX_OP op, GTVector<GFTYPE> &tmp, 
                                     GTVector<GFTYPE> &u);              // H1-smoothing operatrion     
         void                 compute_grefderiv(GTVector<GFTYPE> &u, GTVector<GFTYPE> &etmp,
                                                GINT idir, GBOOL dotrans, GTVector<GFTYPE> &du);
 
         void                 compute_grefderivW(GTVector<GFTYPE> &u, GTVector<GFTYPE> &etmp,
->>>>>>> a9d60ec8
                                                 GINT idir, GBOOL dotrans, GTVector<GFTYPE> &du);
 
         void                 compute_grefderivs(GTVector<GFTYPE> &u, GTVector<GFTYPE> &etmp,
                                                 GBOOL btrans, GTVector<GTVector<GFTYPE>*> &du);
-<<<<<<< HEAD
-#if 0
         void                 compute_grefderivsW(GTVector<GFTYPE> &u, GTVector<GFTYPE> &etmp,
                                                  GBOOL btrans, GTVector<GTVector<GFTYPE>*> &du);
-#endif
-=======
-        void                 compute_grefderivsW(GTVector<GFTYPE> &u, GTVector<GFTYPE> &etmp,
-                                                 GBOOL btrans, GTVector<GTVector<GFTYPE>*> &du);
->>>>>>> a9d60ec8
         void                 compute_grefdiv(GTVector<GTVector<GFTYPE>*> &u, GTVector<GFTYPE> &etmp,
                                               GBOOL btrans, GTVector<GFTYPE> &divu);
 
@@ -267,23 +236,7 @@
  
 
 protected:
-        void                 grefderiv_varp  (GTVector<GFTYPE> &u, GTVector<GFTYPE> &etmp,
-                                              GINT idir, GBOOL dotrans, GTVector<GFTYPE> &du);
-        void                 grefderiv_constp(GTVector<GFTYPE> &u, GTVector<GFTYPE> &etmp,
-                                              GINT idir, GBOOL dotrans, GTVector<GFTYPE> &du);
        
-<<<<<<< HEAD
-virtual void                 do_face_normals(GTMatrix<GTVector<GFTYPE>> &dXdXi,
-                                             GTVector<GSIZET> &igface,
-                                             GTVector<GUINT> &dgface,
-                                             GTVector<GFTYPE>    &face_mass,
-                                             GTVector<GTVector<GFTYPE>> &normals)=0;
-                                                                      // compute normals to elem faces 
-virtual void                 do_bdy_normals(GTMatrix<GTVector<GFTYPE>> &dXdXi,
-                                            GTVector<GTVector<GSIZET>>  &igbdy,
-                                            GTVector<GTVector<GFTYPE>> &normals,
-                                            GTVector<GINT>      &idepComp)=0;
-=======
         void                 grefderiv_varp  (GTVector<GFTYPE> &u, GTVector<GFTYPE> &etmp,
                                               GINT idir, GBOOL dotrans, GTVector<GFTYPE> &du);
         void                 grefderiv_constp(GTVector<GFTYPE> &u, GTVector<GFTYPE> &etmp,
@@ -302,17 +255,15 @@
                                       GTVector<GFTYPE>           &bdy_mass,
                                       GTVector<GTVector<GFTYPE>> &normals,
                                       GTVector<GINT>             &idepComp)=0;
->>>>>>> a9d60ec8
                                                                       // compute bdy normals entry point
 
-        void                 init_local_face_info();                  // get local face info
-        void                 globalize_coords();                      // create global coord vecs from elems
-        void                 init_bc_info();                          // configure bdys
-        void                 def_geom_init();                         // iniitialze deformed elems
-        void                 reg_geom_init();                         // initialize regular elems
-        void                 do_normals();                            // compute normals to elem faces and domain bdy
-        GFTYPE               find_min_dist(); 
-        GBOOL                ispconst();                              // check for const p
+        void                        init_local_face_info();           // get local face info
+        void                        globalize_coords();               // create global coord vecs from elems
+        void                        init_bc_info();                   // configure bdys
+        void                        def_geom_init();                  // iniitialze deformed elems
+        void                        reg_geom_init();                  // initialize regular elems
+        void                        do_normals();                     // compute normals to elem faces and domain bdy
+        GFTYPE                      find_min_dist(); 
 
         GBOOL                       bInitialized_;  // object initialized?
         GBOOL                       bapplybc_;      // bc apply callback set
@@ -320,10 +271,7 @@
         GBOOL                       bpconst_;       // is p const among elems?
         GINT                        nstreams_;      // no. CUDA streams
         GDerivType                  gderivtype_;    // ref. deriv method type
-<<<<<<< HEAD
-=======
-
->>>>>>> a9d60ec8
+
         GElemType                   gtype_;         // element types comprising grid
         GINT                        irank_;         // MPI task id
         GINT                        nprocs_;        // number of MPI tasks
@@ -343,19 +291,13 @@
         GMass                      *imass_;         // inverse of mass operator
         GTVector<GFTYPE>            Jac_;           // interior Jacobian, global
         GTVector<GFTYPE>            faceJac_;       // face Jacobians, global
-<<<<<<< HEAD
-=======
         GTVector<GFTYPE>            bdyMass_;       // MJ on the bdy surfaces
->>>>>>> a9d60ec8
         GTVector<GFTYPE>            faceMass_;      // elem face mass * Jacobians
         GTVector<GTVector<GFTYPE>>  faceNormals_;   // normal to elem faces each face node point (2d & 3d), global
         GTVector<GSIZET>            gieface_;       // index into global field indicating elem face node
         GTVector<GINT>              giefaceid_;     // elem face id for each gieface_
         GTVector<GUINT>             gdeface_;       // 'desc' of each face node
-<<<<<<< HEAD
-=======
         GTVector<GUINT>             debdy_;         // 'desc' of each global bdy node
->>>>>>> a9d60ec8
         GTVector<GTVector<GFTYPE>>  bdyNormals_;    // normal to surface at each bdy node point (2d & 3d), global
         GTVector<GINT>              idepComp_;      // dependent component index at each bdy point
         BinnedBdyIndex              igbdy_binned_;  // index into global field indicating a domain bdy--by type
@@ -372,10 +314,6 @@
 
         std::function<void(const Time &t, State &u, State &ub)>
                                     bdy_apply_callback_;            
-<<<<<<< HEAD
-                                                    // bdy apply callback
-=======
->>>>>>> a9d60ec8
         GCBLAS::cuMatBlockDat       cudat_;         // CUDA data structure
 };
 
