--- conflicted
+++ resolved
@@ -43,13 +43,9 @@
 virtual void                 do_elems() = 0;                            // compute grid for irank
 virtual void                 do_elems(GTMatrix<GINT> &p,
                                GTVector<GTVector<GFTYPE>> &xnodes) = 0; // compute grid on restart
-<<<<<<< HEAD
-virtual void                 set_partitioner(GDD_base *d) = 0;         // set and use GDD object
-=======
 virtual void                 do_face_normals()=0;                       // compute normals to elem faces 
 virtual void                 do_bdy_normals ()=0;                       // compute normals to doimain bdy
 virtual void                 set_partitioner(GDD_base *d) = 0;          // set and use GDD object
->>>>>>> a7755779
 
 #if 0
 virtual void                 set_bdy_callback(
@@ -111,15 +107,9 @@
         GTVector<GTVector<GSIZET>>
                             &igbdy_binned() { return igbdy_binned_;}   // global dom bdy indices binned into GBdyType
         GTVector<GTVector<GSIZET>>
-<<<<<<< HEAD
-                            &igbdy_byface() { return igbdy_byface_;}   // global dom bdy indices for each face
-        GTVector<GTVector<GBdyType>>
-                            &igbdyt_byface(){ return igbdyt_byface_;}  // global dom bdy indices for each face
-=======
                             &igbdy_bydface() { return igbdy_bydface_;}   // global dom bdy indices for each face
         GTVector<GTVector<GBdyType>>
                             &igbdyt_bydface(){ return igbdyt_bydface_;}  // global dom bdy type for each face
->>>>>>> a7755779
         GTVector<GSIZET>
                             &igbdy() { return igbdy_;}                 // global dom bdy indices into u
 
@@ -139,15 +129,6 @@
 protected:
        
         void                        init_local_face_info();           // get local face info
-<<<<<<< HEAD
-        void                        init_bc_info();                   // configure bdys
-        void                        def_init();                       // iniitialze deformed elems
-        void                        reg_init();                       // initialize regular elems
-        GFTYPE                      find_min_dist(); 
-
-        GBOOL                       bInitialized_;  // object initialized?
-        GBOOL                       is_bdy_time_dep_; // time-dep bdy vals?
-=======
         void                        globalize_coords();               // create global coord vecs from elems
         void                        init_bc_info();                   // configure bdys
         void                        def_geom_init();                  // iniitialze deformed elems
@@ -158,7 +139,6 @@
         GBOOL                       bInitialized_;    // object initialized?
         GBOOL                       is_bdy_time_dep_; // time-dep bdy vals?
         GBOOL                       do_face_normals_; // compute elem face normals for fluxes?
->>>>>>> a7755779
         GElemType                   gtype_;         // element types comprising grid
         GINT                        irank_;         // MPI task id
         GINT                        nprocs_;        // number of MPI tasks
@@ -178,22 +158,12 @@
         GTVector<GTVector<GFTYPE>>  faceNormal_;    // normal to eleme faces each face node point (2d & 3d), global
         GTVector<GSIZET>            gieface_;       // index into global field indicating elem face node
         GTVector<GTVector<GFTYPE>>  bdyNormal_;     // normal to surface at each bdy node point (2d & 3d), global
-<<<<<<< HEAD
-        GFTYPE                      minnodedist_;   // min node length array (for each elem)
-        GTVector<GTVector<GSIZET>>  igbdy_binned_;  // index into global field indicating a domain bdy--by type
-        GTVector<GSIZET>            igbdy_;         // index into global field indicating a domain bdy
-        GTVector<GTVector<GSIZET>>  igbdy_byface_;  // index into global field indicating a domain bdy
-        GTVector<GBdyType>          igbdyt_;        // global domain bdy types for each igbdy index
-        GTVector<GTVector<GBdyType>>
-                                    igbdyt_byface_; // global domain bdy types for each igbdy index
-=======
         GTVector<GTVector<GSIZET>>  igbdy_binned_;  // index into global field indicating a domain bdy--by type
         GTVector<GSIZET>            igbdy_;         // index into global field indicating a domain bdy
         GTVector<GTVector<GSIZET>>  igbdy_bydface_; // index into global field indicating a domain bdy face
         GTVector<GBdyType>          igbdyt_;        // global domain bdy types for each igbdy index
         GTVector<GTVector<GBdyType>>
                                     igbdyt_bydface_;// global domain bdy types for each igbdy index
->>>>>>> a7755779
         PropertyTree                ptree_;         // main prop tree
         GGFX<GFTYPE>               *ggfx_;          // connectivity operator
 
