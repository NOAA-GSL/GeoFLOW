//==================================================================================
// Module       : gtpoint
// Date         : 7/1/18 (DLR)
// Description  : Encapsulates the access methods and data associated with
//                defining template 'point' object.
// Copyright    : Copyright 2018. Colorado State University. All rights reserved
// Derived From : none.
//==================================================================================
#include "gtypes.h"
#include <cstdlib>
#include <cmath>
#include <iomanip>
#include <typeinfo>
#include <vector>
#include "gtvector.hpp"


template <typename T> class GTPoint;
template<typename T> std::ostream &operator<<(std::ostream &, GTPoint<T> &);

#if !defined(GTPOINT_HPP)
#define GTPOINT_HPP

template<typename T> class GTPoint
{
private:
  GINT           gdim_;
  T              eps_;
  GTVector<T*>   px_;


public:
                  GTPoint(); 
                  GTPoint(GINT dim); 
                  GTPoint(GINT idim, T eps); 
                  GTPoint(const GTPoint<T> &e); 
                 ~GTPoint();

  T x1;
  T x2;
  T x3;
  T x4;

         void      resize(GINT dim);
         void      setBracket(T eps);
         T         getBracket();
  inline GTVector<T*> &data() 
  { return px_;}

  inline GINT     size() 
  { return gdim_;}
  inline GINT     dim() 
  { return gdim_;}


  template<typename U=T> typename std::enable_if<std::is_floating_point<U>::value, GBOOL>::type
  operator==(const GTPoint<T> &pp) // Add 'fuzziness' to equality check
  { GBOOL b;     
    for ( GINT i=0,b=TRUE;i<gdim_;i++) { 
      b = b && FUZZYEQ(*px_[i], pp[i], eps_); }  // do check for 'equality'
    return b; }

  template<typename U=T> typename std::enable_if<!std::is_floating_point<U>::value, GBOOL>::type
  operator==(const GTPoint<T> &pp) // Add 'fuzziness' to equality check
  { GBOOL b; GTPoint<T> pq = pp;
    for ( GINT i=0,b=TRUE;i<gdim_;i++) b = b && ( pq[i] == *px_[i] );
    return b; }

  template<typename U=T> typename std::enable_if<std::is_floating_point<U>::value, T>::type
  norm()  // Euclidean norm
  { T xn=0; for (GINT i=0; i<gdim_; i++ ) xn += ((*px_[i])*(*px_[i])); return sqrt(xn); }

  inline GBOOL    operator!=(const GTPoint<T> &p) 
  { return !this->operator==(p); }

  inline void  operator=(const GTPoint<T> &p)
  { eps_ = p.eps_; x1 = p.x1; x2 = p.x2; x3 = p.x3; x4 = p.x4;}

  inline void  operator=(const std::vector<T> &p)
  { for ( GINT j=0; j<gdim_; j++ ) *px_[j] = p[j];
    if ( gdim_>0) x1 = p[0]; if ( gdim_>1) x2 = p[1]; if (gdim_>2) x3 = p[2]; if ( gdim_>3) x4 = p[3];}

  inline void  operator=(const GTVector<T> &p)
  { for ( GINT j=0; j<gdim_; j++ ) *px_[j] = p[j];
    if ( gdim_>0) x1 = p[0]; if ( gdim_>1) x2 = p[1]; if (gdim_>2) x3 = p[2]; if ( gdim_>3) x4 = p[3];}

  inline GTPoint<T> &operator=(T f)
  { x1 = f;  x2 = f;  x3 = f;  x4 = f; return *this;}

  inline void assign(GTVector<GTVector<T>> &v, GSIZET i)
  { for ( GINT j=0; j<gdim_; j++ ) *px_[j] = v[j][i];
    if ( gdim_>0) x1 = v[0][i]; if ( gdim_>1) x2 = v[1][i]; if (gdim_>2) x3 = v[2][i]; if ( gdim_>3) x4 = v[3][i];}

<<<<<<< HEAD
  inline GTPoint<T> operator-(const T f)
  {
      GTPoint ret(*this);
      ret -= f;
      return ret;
  }

  inline GTPoint<T> operator-(const GTPoint<T> &a)
  {
      GTPoint ret(*this);
      ret -= a;
      return ret;
  }

  inline void  operator-=(const T a)
=======
  inline void  operator-(T f)
  { GTPoint<T> *ret = new GTPoint<T>(gdim_);
    for ( GINT j=0; j<gdim_; j++ ) (*ret)[j] = *px_[j] - f; return *ret; }

  inline GTPoint<T> &operator-(GTPoint<T> &a)
  { GTPoint<T> *ret=new GTPoint<T>(gdim_);
    for ( GINT j=0; j<gdim_; j++ ) (*ret)[j] = *px_[j] - a[j];  return *ret; }

  inline void  operator-=(T a)
>>>>>>> a7755779
  { for ( GINT j=0; j<gdim_; j++ ) *px_[j] -= a; }

  inline void  operator-=(const GTPoint<T> &a)
  { for ( GINT j=0; j<gdim_; j++ ) *px_[j] -= a[j]; }

  inline GTPoint<T> operator+(const T f)
  {
      GTPoint ret(*this);
      ret += f;
      return ret;
  }

  inline GTPoint<T> operator+(const GTPoint<T> &a)
  {
      GTPoint ret(*this);
      ret += a;
      return ret;
  }

  inline void  operator+=(const T a)
  { for ( GINT j=0; j<gdim_; j++ ) *px_[j] += a; }

  inline void  operator+=(const GTPoint<T> &a)
  { for ( GINT j=0; j<gdim_; j++ ) *px_[j] += a[j]; }

  inline GTPoint<T> operator*(const T a)
  {
      GTPoint ret(*this);
      ret *= a;
      return ret;
  }

  inline void  operator*=(const T a)
  { for ( GINT j=0; j<gdim_; j++ ) *px_[j] *= a; }

  inline void  operator/=(const T a)
  { for ( GINT j=0; j<gdim_; j++ ) *px_[j] /= a; }

  inline T &operator()(const GINT i)
  { 
#if defined(_G_BOUNDS_CHK)
    if ( i<0 || i>=gdim_ ) {
      while(1);  
      std::cout << "GTPoint::(): access error; bad index: " << i << std::endl; exit(1); }
#endif
    return *px_[i]; }

  inline T& operator[](const GINT i)
  { 
#if defined(_G_BOUNDS_CHK)
    if ( i<0 || i>=gdim_ ) { 
      while(1);
      std::cout << "GTPoint::[]: access error; bad index: " << i << std::endl; exit(1); }
#endif
    return *px_[i]; }

<<<<<<< HEAD
  inline const T& operator[](const GINT i) const
=======
  inline T operator[](const GINT i) const
>>>>>>> a7755779
  { 
#if defined(_G_BOUNDS_CHK)
    if ( i<0 || i>=gdim_ ) { 
      while(1);
      std::cout << "GTPoint::[]: access error; bad index: " << i << std::endl; exit(1); }
#endif
    return *px_[i]; }

  inline T mag() { T v=0.0; for ( GINT j=0; j<gdim_; j++ ) v += pow(*px_[j],2.0); return sqrt(v); }

  friend std::ostream &operator<<(std::ostream &str, GTPoint<T> &obj) {
    str << "("  << *obj.px_[0];
    for ( GINT i=1; i<obj.gdim_; i++ ) {
    str << ", " << *obj.px_[i];} str << ")";
    return str;
  } // end, operator<<


};

typedef GTPoint<GFTYPE>  GFPoint;
typedef GTPoint<GINT>    GIPoint;

#include "gtpoint.ipp"

#endif<|MERGE_RESOLUTION|>--- conflicted
+++ resolved
@@ -91,23 +91,6 @@
   { for ( GINT j=0; j<gdim_; j++ ) *px_[j] = v[j][i];
     if ( gdim_>0) x1 = v[0][i]; if ( gdim_>1) x2 = v[1][i]; if (gdim_>2) x3 = v[2][i]; if ( gdim_>3) x4 = v[3][i];}
 
-<<<<<<< HEAD
-  inline GTPoint<T> operator-(const T f)
-  {
-      GTPoint ret(*this);
-      ret -= f;
-      return ret;
-  }
-
-  inline GTPoint<T> operator-(const GTPoint<T> &a)
-  {
-      GTPoint ret(*this);
-      ret -= a;
-      return ret;
-  }
-
-  inline void  operator-=(const T a)
-=======
   inline void  operator-(T f)
   { GTPoint<T> *ret = new GTPoint<T>(gdim_);
     for ( GINT j=0; j<gdim_; j++ ) (*ret)[j] = *px_[j] - f; return *ret; }
@@ -117,7 +100,6 @@
     for ( GINT j=0; j<gdim_; j++ ) (*ret)[j] = *px_[j] - a[j];  return *ret; }
 
   inline void  operator-=(T a)
->>>>>>> a7755779
   { for ( GINT j=0; j<gdim_; j++ ) *px_[j] -= a; }
 
   inline void  operator-=(const GTPoint<T> &a)
@@ -174,11 +156,7 @@
 #endif
     return *px_[i]; }
 
-<<<<<<< HEAD
-  inline const T& operator[](const GINT i) const
-=======
   inline T operator[](const GINT i) const
->>>>>>> a7755779
   { 
 #if defined(_G_BOUNDS_CHK)
     if ( i<0 || i>=gdim_ ) { 
