--- conflicted
+++ resolved
@@ -2514,11 +2514,7 @@
     }
 
     // y = Dg3 X I X I tmp1:
-<<<<<<< HEAD
-    qmxDm(y.data(),  tmp.data(), &NXY, &N3, Dg3.data(), &N3, &szMatCache_);
-=======
     qmxDm((GQUAD*)y.data(),  (GQUAD*)tmp.data(), &NXY, &N3, (GQUAD*)Dg3.data(), &N3, &szMatCache_);
->>>>>>> a9d60ec8
   }
   else {
     assert(FALSE);
@@ -2593,11 +2589,7 @@
 
     // tmp1 = I X D2 X I tmp:
     for ( auto k=0; k<N31; k++ ) {
-<<<<<<< HEAD
-      qmxDm(tmp.data()+k*NXY, (GQUAD*)(y.data()+k*NXY), &N1, &N2, (GQUAD*)Dg2.data(), &N2, &szMatCache_);
-=======
       qmxDm((GQUAD*)tmp.data()+k*NXY, (GQUAD*)y.data()+k*NXY, &N1, &N2, (GQUAD*)Dg2.data(), &N2, &szMatCache_);
->>>>>>> a9d60ec8
     }
 
     // y = Dg3 X I X I tmp1:
