--- conflicted
+++ resolved
@@ -1499,13 +1499,6 @@
 void I2_X_D1(GTMatrix<T> &D1,
              GTVector<T> &u, GSIZET N1, GSIZET N2, GSIZET Ne, GCBLAS::cuMatBlockDat &cudat, GTVector<T> &y)
 {
-<<<<<<< HEAD
-=======
-
-//	GMTK::I2_X_D1(*Di, u, N[0], N[1], Ne, cudat_, du);
-//	fmxm((GFLOAT*)y.data(), (GFLOAT*)(D1.data().data()), &ND1, &ND2, (GFLOAT*)(u.data()), &N1, &N2, &szMatCache_);
-
->>>>>>> cd580d79
   GEOFLOW_TRACE_MSG("I2_X_D1(7 args)");
   GSIZET ND1, ND2, Nu;
   GINT   M, N, K, lda, ldb, ldc;
@@ -1532,10 +1525,6 @@
   ldc = M;
   GCBLAS::gemm<T>(cudat.hcublas, GCBLAS::CblasRowMajor, GCBLAS::CblasNoTrans, GCBLAS::CblasNoTrans,
                     M, N, K, 1.0, (T*)(D1.data().data()), lda, (T*)(u.data()), ldb, 0.0, (T*)y.data(), ldc);
-<<<<<<< HEAD
-=======
-
->>>>>>> cd580d79
 #else
 
   if      ( std::is_same<T,GFLOAT>::value ) {
