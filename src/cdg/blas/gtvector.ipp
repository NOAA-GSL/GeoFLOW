--- conflicted
+++ resolved
@@ -1159,7 +1159,6 @@
 void
 GTVector<T>::operator*=(const GTVector &obj)
 {
-<<<<<<< HEAD
   T *p = b.data();
   if ( b.size() > 1 ) {
     for ( auto j=this->gindex_.beg(); j<=this->gindex_.end(); j+=this->gindex_.stride() ) {
@@ -1170,11 +1169,6 @@
     for ( auto j=this->gindex_.beg(); j<=this->gindex_.end(); j+=this->gindex_.stride() ) {
       this->data_[j] *= obj[0];
     }
-=======
-  GLLONG j;
-  for ( j=this->gindex_.beg(); j<=this->gindex_.end(); j+=this->gindex_.stride() ) {
-    this->data_[j] *= b[j-this->gindex_.beg()];
->>>>>>> 196f5d22
   }
 
   #if defined(_G_AUTO_UPDATE_DEV)
