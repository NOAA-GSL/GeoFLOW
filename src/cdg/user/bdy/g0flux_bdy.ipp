//==================================================================================
// Module       : g0flux_bdy.hpp
// Date         : 7/5/20 (DLR)
// Description  : Object that handles the the time updates for
//                0-flux boundaries. Acts on kinetic
//                vector.
//
// Copyright    : Copyright 2020. Colorado State University. All rights reserved.
// Derived From : UpdateBdyBase.
//==================================================================================


//**********************************************************************************
//**********************************************************************************
// METHOD : Constructor method  
// DESC   : 
// RETURNS: none
//**********************************************************************************
template<typename Types>
G0FluxBdy<Types>::G0FluxBdy(typename G0FluxBdy<Types>::Traits &traits) :
UpdateBdyBase<Types>(),
bcomputed_               (FALSE),
nstate_                      (0),
traits_                 (traits)
{

  assert( traits_.istate.size() == GDIM 
       && "Kinetic vector must be specified");

  nstate_ = traits_.istate.size();

} // end of constructor method 


//**********************************************************************************
//**********************************************************************************
// METHOD : Destructor method 
// DESC   : 
// ARGS   : none
// RETURNS: none
//**********************************************************************************
template<typename Types>
G0FluxBdy<Types>::~G0FluxBdy()
{
} // end, destructor


//**********************************************************************************
//**********************************************************************************
// METHOD : update_impl
// DESC   : Entry method for updating 0-Flux bdy conditions
// ARGS   : 
//          grid  : grid object (necessary?)
//          stinfo: state info structure
//          time  : timestep
//          utmp  : tmp vectors
//          u     : state vector
//          ub    : bdy vector
// RETURNS: none.
//**********************************************************************************
template<typename Types>
GBOOL G0FluxBdy<Types>::update_impl(
                              Grid      &grid,
                              StateInfo &stinfo,
                              Time      &time,
                              State     &utmp,
                              State     &u,
                              State     &ub)
{
   GString    serr = "G0FluxBdy<Types>::update_impl: ";
   GBdyType   itype;
<<<<<<< HEAD
   GINT       nid, k;
=======
   GINT       idd, k;
>>>>>>> a9d60ec8
   GSIZET     il, iloc, ind;
   Ftype      sum, xn;
   GTVector<GTVector<Ftype>>  *bdyNormals;
// GTVector<GTVector<Ftype>>  *xnodes;
   GTVector<GINT>             *idep;
   GTVector<GSIZET>           *igbdy;
// GTVector<GTVector<GSIZET>> *ilbdy;



  if ( traits_.compute_once && bcomputed_ ) return TRUE;


  // Handle 0-Flux bdy conditions. This
  // is computed by solving
  //    vec{n} \cdot vec{u} = 0
  // for 'dependent' component set in grid.
  //
  // Note: We may want to switch the order of the
  //       following loops to have a better chance
  //       of vectorization. Unrolling likely
  //       won't occur:
//xnodes     = &grid.xNodes();
  bdyNormals = &grid.bdyNormals(); // bdy normal vector
  idep       = &grid.idepComp();   // dependent components
  igbdy      = &traits_.ibdyvol;
//ilbdy      = &grid_->ilbdy_binned()[traits_.bdyid];
  itype      = GBDY_0FLUX;
  for ( auto j=0; j<igbdy->size(); j++ ) {
    iloc = traits_.ibdyloc[j];     // index into bdy arrays
    ind  = (*igbdy)[j];            // index into volume array
<<<<<<< HEAD
    nid  = (*idep)[iloc];           // dependent vector component
    xn   = (*bdyNormals)[nid][iloc];// n_id == normal component for dependent vector comp
    sum  = 0.0;
    for ( auto k=0; k<nstate_; k++ ) { // for each vector component
      sum -= (*bdyNormals)[k][iloc] * (*u[traits_.istate[k]])[ind];

      // Set all comps here, then reset the dependent one:
//    (*ub[k])[ind] = (*u[k])[ind]; 
    }
//  (*ub[nid])[ind] = ( sum + (*bdyNormals)[nid][iloc] * (*u[nid])[ind] ) / xn;
    (*u[nid])[ind] = ( sum + (*bdyNormals)[nid][iloc] * (*u[nid])[ind] ) / xn;
=======
    idd  = (*idep)[iloc];          // dependent vector component

    if ( idd >= 0 ) {
      xn   = (*bdyNormals)[idd][iloc];// n_idd == normal component for dependent vector comp
      sum  = 0.0;
      for ( auto k=0; k<nstate_; k++ ) { // for each indep vector component
        sum += idd == traits_.istate[k] ? 0.0 
                    : (*bdyNormals)[k][iloc] * (*u[traits_.istate[k]])[ind];
      }
    
      // Ensure v.n = 0:
//    (*u[idd])[ind] = ( sum + (*bdyNormals)[idd][iloc] * (*u[idd])[ind] ) / xn;
      (*u[idd])[ind] = -sum / xn;
    }
    else {
        // Set v == 0, say, on a vertex:
        for ( auto k=0; k<nstate_; k++ ) (*u[traits_.istate[k]])[ind] = 0.0;
    }
>>>>>>> a9d60ec8
  }

  bcomputed_ = TRUE;


  return TRUE;

} // end of method update_impl

<|MERGE_RESOLUTION|>--- conflicted
+++ resolved
@@ -69,11 +69,7 @@
 {
    GString    serr = "G0FluxBdy<Types>::update_impl: ";
    GBdyType   itype;
-<<<<<<< HEAD
-   GINT       nid, k;
-=======
    GINT       idd, k;
->>>>>>> a9d60ec8
    GSIZET     il, iloc, ind;
    Ftype      sum, xn;
    GTVector<GTVector<Ftype>>  *bdyNormals;
@@ -105,19 +101,6 @@
   for ( auto j=0; j<igbdy->size(); j++ ) {
     iloc = traits_.ibdyloc[j];     // index into bdy arrays
     ind  = (*igbdy)[j];            // index into volume array
-<<<<<<< HEAD
-    nid  = (*idep)[iloc];           // dependent vector component
-    xn   = (*bdyNormals)[nid][iloc];// n_id == normal component for dependent vector comp
-    sum  = 0.0;
-    for ( auto k=0; k<nstate_; k++ ) { // for each vector component
-      sum -= (*bdyNormals)[k][iloc] * (*u[traits_.istate[k]])[ind];
-
-      // Set all comps here, then reset the dependent one:
-//    (*ub[k])[ind] = (*u[k])[ind]; 
-    }
-//  (*ub[nid])[ind] = ( sum + (*bdyNormals)[nid][iloc] * (*u[nid])[ind] ) / xn;
-    (*u[nid])[ind] = ( sum + (*bdyNormals)[nid][iloc] * (*u[nid])[ind] ) / xn;
-=======
     idd  = (*idep)[iloc];          // dependent vector component
 
     if ( idd >= 0 ) {
@@ -136,7 +119,6 @@
         // Set v == 0, say, on a vertex:
         for ( auto k=0; k<nstate_; k++ ) (*u[traits_.istate[k]])[ind] = 0.0;
     }
->>>>>>> a9d60ec8
   }
 
   bcomputed_ = TRUE;
