//==================================================================================
// Module       : ginitstate_user.cpp
// Date         : 7/10/19 (DLR)
// Description  : Direct user state initialization function implementations. These
//                methods are called directly during configuration, and can set 
//                forcing for entire state (v+b+s) etc. The 'component' types
//                in which component groups (v, b, s, etc) are set individually
//                are contained in separate namespaces.
// Copyright    : Copyright 2020. Colorado State University. All rights reserved.
// Derived From : none.
//==================================================================================
#include "gmtk.hpp"
#include "ginitstate_direct_user.hpp"


namespace ginitstate {



//**********************************************************************************
//**********************************************************************************
// METHOD : impl_boxnwaveburgers
// DESC   : Initialize state for Burgers with N-wave on box grids with
//          Dirichlet or periodic boundaries
// ARGS   : ptree  : main prop tree
//          sconfig: ptree block name containing variable config
//          grid   : grid
//          t      : time
//          utmp   : tmp arrays
//          ub     : bdy vectors (one for each state element)
//          u      : current state
// RETURNS: TRUE on success; else FALSE 
//**********************************************************************************
GBOOL impl_boxnwaveburgers(const PropertyTree &ptree, GString &sconfig, GGrid &grid, Time &time, State &utmp, State &ub, State &u)
{
  GString          serr = "impl_boxnwaveburgers: ";
  GBOOL            bret = TRUE, brot = FALSE;
  GINT             nlump=0;
  GSIZET           i, j, nxy;
  GFTYPE           K2, nu, Re, r2, tdenom;
  GFTYPE           efact, sum, tfact, xfact;
  GTVector<GFTYPE> xx(GDIM), si(GDIM), sig(GDIM), t0;
  GTPoint<GFTYPE>  kprop(3), r0(3), P0(3), gL(3);
  std::vector<GFTYPE>  kxprop, kyprop, kzprop;
  std::vector<GFTYPE>  xinit , yinit , zinit ;
  std::vector<GBOOL>   bplanar;
  std::vector<GFTYPE>  tinit;
  std::vector<GFTYPE>  ULparam;
  GString              snut;

  PropertyTree nwaveptree = ptree   .getPropertyTree(sconfig);
  PropertyTree boxptree   = ptree   .getPropertyTree("grid_box");
  PropertyTree nuptree    = ptree.getPropertyTree("dissipation_traits");

  GTVector<GTVector<GFTYPE>> *xnodes = &grid.xNodes();

  assert(grid.gtype() == GE_REGULAR && "Invalid element types");

  GTVector<GString> bc(6);
  bc[0] = boxptree.getValue<GString>("bdy_x_0");
  bc[1] = boxptree.getValue<GString>("bdy_x_1");
  bc[2] = boxptree.getValue<GString>("bdy_y_0");
  bc[3] = boxptree.getValue<GString>("bdy_y_1");
  bc[4] = boxptree.getValue<GString>("bdy_z_0");
//    && "INFLOWT boundaries must be set on all boundaries");

  nxy = (*xnodes)[0].size(); // same size for x, y, z

  // From Whitham's book, in 1d:
  // u(x,t) = (x/t) [ 1 + sqrt(t/t0) (e^Re - 1)^-1 exp(x^2/(4 nu t))i ]^-1
  // were Re is 'Reynolds' number: Re = A / 2nu; can think of
  // A ~ U L scaling. But we won't parameterize in terms of Re, 
  // but rather, nu.
  // Get some parameters; xinit, tinit, ULparam, bplanar, kprop,
  // should have the same number, nlump, elements, one foreach 'wave':
  xinit      = nwaveptree.getArray<GFTYPE>("x0"); 
  yinit      = nwaveptree.getArray<GFTYPE>("y0"); 
  zinit      = nwaveptree.getArray<GFTYPE>("z0"); 
  tinit      = nwaveptree.getArray<GFTYPE>("t0");
  ULparam    = nwaveptree.getArray<GFTYPE>("ULparam");
  bplanar    = nwaveptree.getArray<GBOOL> ("planar");
  kxprop = nwaveptree.getArray<GFTYPE>("prop_dir_x");
  kyprop = nwaveptree.getArray<GFTYPE>("prop_dir_y");
  kzprop = nwaveptree.getArray<GFTYPE>("prop_dir_z");
//Re         = nwaveptree.getValue<GFTYPE>("Re",6.0);

  nu       = nuptree   .getValue<GFTYPE>("nu",0.0833);
  snut     = nuptree   .getValue<GString>("nu_type","constant");

  t0 = tinit;

  assert(yinit  .size() == xinit.size()
      && tinit  .size() == xinit.size()
      && ULparam.size() == xinit.size()
      && bplanar.size() == xinit.size()
      && kxprop .size() == xinit.size()
      && kyprop .size() == xinit.size()
      && "(1)Lump count must be consistent");

  if ( GDIM > 2 ) {
    assert(zinit  .size() == xinit.size()
        && kzprop .size() == xinit.size()
        && "(2)Lump count must be consistent");
  }
  nlump = xinit.size();

  assert( snut == "constant" && "nu_type must bet set to 'constant')");
  cout << "impl_boxnwaveburgers: nu=" << nu << " Re=" << Re << " time=" << time << endl;

  if ( time <= 10.0*std::numeric_limits<GFTYPE>::epsilon() ) time = t0.max();

  for ( i=0; i<GDIM; i++ ) {
    *u[i] = 0.0;
  }

  for ( GINT ilump=0; ilump<nlump; ilump++ ) {
    r0[0]  = xinit[ilump]; r0[1]  = yinit[ilump]; 
    if ( GDIM > 2 ) r0[2]  = zinit[ilump]; 
    kprop[0] = kxprop[ilump]; kprop[1] = kyprop[ilump];
    if ( GDIM > 2 ) kprop[2]  = kzprop[ilump]; 
    Re  = ULparam[ilump]/nu; // set Re from nu and ULparam
    kprop  *= 1.0/kprop.norm();
    tdenom  = 1.0/(4.0*nu*time);
    tfact   = bplanar[ilump] ? sqrt(time/t0[ilump]): time/t0[ilump];
    for ( i=0, K2=0.0; i<GDIM; i++ ) K2 += kprop[i]*kprop[i];

    // If prop direction has more than one component != 0. Then
    // front is rotated (but still planar):
//  for ( i=0, brot=TRUE; i<GDIM; i++ ) brot = brot && K[i] != 0.0 ;
//  for ( i=0, idir=0; i<GDIM; i++ ) if ( K[i] > 0 ) {idir=i; break;}
//  K2 = brot && K2 == 0.0 ? 1.0 : K2;
//  if ( time <= 10.0*std::numeric_limits<GFTYPE>::epsilon() ) time = K2 * t0;
    for ( j=0; j<nxy; j++ ) {
      for ( i=0; i<GDIM; i++ ) {
        xx[i] = (*xnodes)[i][j] - r0[i];
      }
      if ( bplanar[ilump] ) { // compute k.r for planar wave
        for ( i=0, sum=0.0; i<GDIM; i++ ) { 
          sum += kprop[i]*xx[i];
          xx[i] = 0.0;
        }
        xx[0] = sum;
      }
      for ( i=0, r2=0.0; i<GDIM; i++ ) r2 += xx[i]*xx[i];  
  
      efact   = tfact * exp(r2*tdenom) / ( exp(Re) - 1.0 );
      xfact   = 1.0 /( time * (  1.0 + efact ) );
      // u(x,t) = (x/t) [ 1 + sqrt(t/t0) (e^Re - 1)^-1 exp(x^2/(4 nu t)) ]^-1
      for ( i=0; i<GDIM; i++ ) (*u[i])[j] += xx[i]*xfact;
  //cout << "impl_boxnwaveburgers: ux[" << j << "]=" << (*u[0])[j] << endl;
      // dU1max = 1.0 / ( time * (sqrt(time/A) + 1.0) );
      // aArea  = 4.0*nu*log( 1.0 + sqrt(A/time) );
    } // end, coord loop
  } // end, lump loop

  return bret;

} // end, impl_icosnwaveburgers


//**********************************************************************************
//**********************************************************************************
// METHOD : impl_icosnwaveburgers
// DESC   : Initialize state for Burgers with N-wave on icos grids
// ARGS   : ptree  : main prop tree
//          sconfig: ptree block name containing variable config
//          grid   : grid
//          t      : time
//          utmp   : tmp arrays
//          ub     : bdy vectors (one for each state element)
//          u      : current state
// RETURNS: TRUE on success; else FALSE 
//**********************************************************************************
GBOOL impl_icosnwaveburgers(const PropertyTree &ptree, GString &sconfig, GGrid &grid, Time &time, State &utmp, State &ub, State &u)
{
  GString          serr = "impl_icosnwaveburgers: ";
  GBOOL            bret;
  GSIZET           i, j, nxy;
  GFTYPE           nu, Re, r, s, tdenom;
  GFTYPE           lat, lon;
  GFTYPE           efact, sum, tfact, xfact;
  GFTYPE           x, y, z;
  GTVector<GFTYPE>            t0, xx(GDIM+1);
  GTVector<GTPoint<GFTYPE>>   r0(GDIM+1);
  std::vector<GFTYPE>         lat0, lon0, st0, Uparam;

  PropertyTree nwaveptree = ptree   .getPropertyTree(sconfig);
  PropertyTree gridptree  = ptree   .getPropertyTree("grid_icos");
  PropertyTree nuptree    = ptree.getPropertyTree("dissipation_traits");

  GTVector<GTVector<GFTYPE>> *xnodes = &grid.xNodes();

  assert(grid.gtype() == GE_2DEMBEDDED && "Invalid element types");
  assert(u.size() >= GDIM+1 && "Insufficient number of state members");


  nxy = (*xnodes)[0].size(); // same size for x, y, z

  // From Whitham's book, in 1d:
  // u(x,t) = (x/t) [ 1 + sqrt(t/t0) (e^Re - 1)^-1 exp(x^2/(4 nu t))i ]^-1
  // were Re is 'Reynolds' number: Re = A / 2nu; can think of
  // A ~ U L scaling. But we won't parameterize in terms of Re, 
  // but rather, nu.
  // Set some parameters:
  r      = gridptree.getValue <GFTYPE>("radius");
  lat0   = nwaveptree.getArray<GFTYPE>("latitude0"); 
  lon0   = nwaveptree.getArray<GFTYPE>("longitude0"); 
  Uparam = nwaveptree.getArray<GFTYPE>("Uparam");
//Re     = nwaveptree.getValue<GFTYPE>("Re",6.0);
  st0    = nwaveptree.getArray<GFTYPE>("t0");
  nu     = nuptree   .getValue<GFTYPE>("nu",0.0833);

  t0.resize(st0.size());
  t0     = st0;
  assert(lat0.size() == lon0.size() 
      && lat0.size() == t0.size()
      && "lat0, lon0, and t0 must be the same size");

  if ( time <= 10.0*std::numeric_limits<GFTYPE>::epsilon() ) time = t0.max();

  // Convert initial positions to radians:
  for ( GINT ilump=0; ilump<lat0.size(); ilump++) {
    lat0[ilump]    *= (PI/180.0);
    lon0[ilump]    *= (PI/180.0);
    r0  [ilump].x1  = r*cos(lat0[ilump])*cos(lon0[ilump]);
    r0  [ilump].x2  = r*cos(lat0[ilump])*sin(lon0[ilump]);
    r0  [ilump].x3  = r*sin(lat0[ilump]);
  }

  for ( i=0; i<GDIM+1; i++ ) *u[i] = 0.0;
   
  // Initialize each lump:
  for ( GINT ilump=0; ilump<lat0.size(); ilump++) {
    Re = Uparam[ilump]*r/nu; // set Re from nu, U, radius
    for ( j=0; j<nxy; j++ ) {
       x = (*xnodes)[0][j]; y = (*xnodes)[1][j]; z = (*xnodes)[2][j];
       lat = asin(z/r);
       lon = atan2(y,x);
      for ( i=0; i<GDIM+1; i++ ) { 
        xx[i] = (*xnodes)[i][j] - r0[ilump][i];
      }
/*
      xx[0] = r*lat;
      xx[1] = r*lon;
*/
      // find arclength from lump center
      s     = r*acos( sin(lat)*sin(lat0[ilump])
            +       cos(lat)*cos(lat0[ilump])*cos(lon - lon0[ilump]) );
  
      tdenom = 1.0/(4.0*nu*time);
      tfact  = time/t0[ilump];
      efact  = tfact * exp(s*s*tdenom) / ( exp(Re) - 1.0 );
      xfact  = 1.0 /( time * (  1.0 + efact ) );
<<<<<<< HEAD
      for ( i=0; i<GDIM+1; i++ ) (*u[i])[j] += xx[i]*xfact;
=======
      for ( i=0; i<GDIM+1; i++ ) {
        (*u[i])[j] += xx[i]*xfact;
        assert( std::isfinite((*u[i])[j]) );
      }
>>>>>>> 6066cd95
      // dU1max = 1.0 / ( time * (sqrt(time/A) + 1.0) );
      // aArea  = 4.0*nu*log( 1.0 + sqrt(A/time) );
    } // end, coord j-loop 
  } // end, ilump-loop

//GMTK::vsphere2cart(grid, usph, GVECTYPE_PHYS, u);
  GMTK::constrain2sphere(grid, u);

  bret = TRUE;
<<<<<<< HEAD
  for ( j=0; j<GDIM+1 && !bret; j++ ) {
=======
  for ( j=0; j<GDIM+1; j++ ) {
>>>>>>> 6066cd95
     bret = bret && u[j]->isfinite(i);
  }

  assert(bret && "Initial conditions not finite!");


  return bret;

} // end, impl_icosnwaveburgers


<<<<<<< HEAD
=======

>>>>>>> 6066cd95
//**********************************************************************************
//**********************************************************************************
// METHOD : impl_boxdirgauss
// DESC   : Initialize state for Burgers with Gauss lump on box grids with
//          Dirichlet boundaries
// ARGS   : ptree  : main prop tree
//          sconfig: ptree block name containing variable config
//          grid   : grid
//          time   : time
//          utmp   : tmp arrays
//          ub     : bdy vectors (one for each state element)
//          u      : current state
// RETURNS: TRUE on success; else FALSE 
//**********************************************************************************
GBOOL impl_boxdirgauss(const PropertyTree &ptree, GString &sconfig, GGrid &grid, Time &time, State &utmp, State &ub, State &u)
{
  GString          serr = "impl_boxdirgauss: ";
  GBOOL            bContin;
  GINT             j, n;
  GFTYPE           argxp;
  GFTYPE           nxy, nu, sig0, E0;
  GTVector<GFTYPE> xx(GDIM), si(GDIM), sig(GDIM), ufact(GDIM);
  State            c(GDIM);
  GTPoint<GFTYPE>  r0(3), P0(3);
  GString          snut;

  PropertyTree heatptree = ptree.getPropertyTree("sconfig");
  PropertyTree boxptree  = ptree.getPropertyTree("grid_box");
  PropertyTree advptree  = ptree.getPropertyTree("pde_burgers");
  PropertyTree nuptree   = ptree.getPropertyTree("dissipation_traits");
  GBOOL doheat   = advptree.getValue<GBOOL>("doheat");
  GBOOL bpureadv = advptree.getValue<GBOOL>("bpureadv");

  assert((bpureadv || doheat) && "Pure advection or heat must be used");

  GTVector<GTVector<GFTYPE>> *xnodes = &grid.xNodes();

  assert(grid.gtype() == GE_REGULAR && "Invalid element types");

  std::vector<GFTYPE> cs;
  if ( bpureadv ) {
    cs = heatptree.getArray<GFTYPE>("adv_vel");
  }

  for ( GSIZET j=0; j<GDIM; j++ ) c[j] = u[j+1];

  // Check bdy conditioins:
  GTVector<GString> bc(6);
  bc[0] = boxptree.getValue<GString>("bdy_x_0");
  bc[1] = boxptree.getValue<GString>("bdy_x_1");
  bc[2] = boxptree.getValue<GString>("bdy_y_0");
  bc[3] = boxptree.getValue<GString>("bdy_y_1");
  bc[4] = boxptree.getValue<GString>("bdy_z_0");
  bc[5] = boxptree.getValue<GString>("bdy_z_1");
  assert(bc.multiplicity("GBDY_INFLOWT") >= 2*GDIM
      && "GBDY_INFLOW boundaries must be set on all boundaries");

  nxy = (*xnodes)[0].size(); // same size for x, y, z

  r0.x1 = heatptree.getValue<GFTYPE>("x0");
  r0.x2 = heatptree.getValue<GFTYPE>("y0");
  r0.x3 = heatptree.getValue<GFTYPE>("z0");
  sig0  = heatptree.getValue<GFTYPE>("sigma");
  E0    = heatptree.getValue<GFTYPE>("E0");

  nu     = nuptree   .getValue<GFTYPE>("nu");
  snut   = nuptree   .getValue<GString>("nu_type","constant");
  assert( snut == "constant" && "nu_type must bet set to 'constant')");

  // Set velocity here. May be a function of time.
  // These point to components of state u_:
  for ( j=0; j<GDIM; j++ ) *c[j] = 0.0;

  if ( bpureadv ) {
     for ( j=0; j<GDIM; j++ ) *c[j] = cs[j];
  }


  // Prepare for case where sig is anisotropic (for later, maybe):
  for ( GSIZET k=0; k<GDIM; k++ ) {
    sig  [k] = sqrt(sig0*sig0 + 4.0*time*nu); // constant viscosity only
    si   [k] = 1.0/(sig[k]*sig[k]);
    ufact[k] = sqrt(2*E0)*pow(sig0/sig[k],GDIM);
  }

  // Ok, return to assumption of isotropic nu: 
  for ( GSIZET j=0; j<nxy; j++ ) {
    // Note: following c t is actually Integral_0^t c(t') dt', 
    //       so if c(t) changes, change this term accordingly:
    for ( GSIZET i=0; i<GDIM; i++ ) xx[i] = (*xnodes)[i][j] - r0[i] - (*c[i])[j]*time;
    argxp = 0.0;
    for ( GSIZET i=0; i<GDIM; i++ ) argxp += -pow(xx[i],2.0)*si[i];
   (*u[0])[j] = ufact[0]*exp(argxp);
  }

  return TRUE;
} // end, impl_boxdirgauss


//**********************************************************************************
//**********************************************************************************
// METHOD : impl_boxpergauss
// DESC   : Initialize state for Burgers with Gauss lump on box grids with
//          periodic boundaries
// ARGS   : stree  : main prop tree
//          sconfig: ptree block name containing variable config
//          grid   : grid
//          t      : time
//          utmp   : tmp arrays
//          ub     : bdy vectors (one for each state element)
//          u      : current state
// RETURNS: TRUE on success; else FALSE 
//**********************************************************************************
GBOOL impl_boxpergauss(const PropertyTree &ptree, GString &sconfig, GGrid &grid, Time &time, State &utmp, State &ub, State &u)
{
  GString          serr = "impl_boxpergauss: ";
  GBOOL            bContin;
  GSIZET           i, j, k, n;
  GFTYPE           iargp, iargm ;
  GFTYPE           isum , irat , prod;
  GFTYPE           sumn , eps;
  GFTYPE           nxy, nu, pint, sig0, E0;
  GTVector<GFTYPE> f(GDIM), xx(GDIM), si(GDIM), sig(GDIM);
  GTPoint<GFTYPE>  r0(3), P0(3), gL(3);
  State            c(GDIM);
  GString          snut;

  PropertyTree heatptree = ptree.getPropertyTree(sconfig);
  PropertyTree boxptree  = ptree.getPropertyTree("grid_box");
  PropertyTree advptree  = ptree.getPropertyTree("pde_burgers");
  PropertyTree nuptree   = ptree.getPropertyTree("dissipation_traits");
  GBOOL doheat   = advptree.getValue<GBOOL>("doheat");
  GBOOL bpureadv = advptree.getValue<GBOOL>("bpureadv");
  
  assert((bpureadv || doheat) && "Pure advection or heat must be used");

  GTVector<GTVector<GFTYPE>> *xnodes = &grid.xNodes();

  assert(grid.gtype() == GE_REGULAR && "Invalid element types");

  eps = 1.0e-4*std::numeric_limits<GFTYPE>::epsilon();

  // Get periodicity length, gL:
  std::vector<GFTYPE> xyz0 = boxptree.getArray<GFTYPE>("xyz0");
  std::vector<GFTYPE> dxyz = boxptree.getArray<GFTYPE>("delxyz");
  P0 = xyz0; r0 = dxyz; gL = r0;

  for ( GSIZET j=0; j<GDIM; j++ ) c[j] = u[j+1];

  std::vector<GFTYPE> cs;
  if ( bpureadv ) {
    cs = heatptree.getArray<GFTYPE>("adv_vel");
  }

  GTVector<GString> bc(6);
  bc[0] = boxptree.getValue<GString>("bdy_x_0");
  bc[1] = boxptree.getValue<GString>("bdy_x_1");
  bc[2] = boxptree.getValue<GString>("bdy_y_0");
  bc[3] = boxptree.getValue<GString>("bdy_y_1");
  bc[4] = boxptree.getValue<GString>("bdy_z_0");
  bc[5] = boxptree.getValue<GString>("bdy_z_1");
  assert(bc.multiplicity("GBDY_PERIODIC") >= 2*GDIM
      && "Periodic boundaries must be set on all boundaries");

  nxy = (*xnodes)[0].size(); // same size for x, y, z

  r0.x1 = heatptree.getValue<GFTYPE>("x0");
  r0.x2 = heatptree.getValue<GFTYPE>("y0");
  r0.x3 = heatptree.getValue<GFTYPE>("z0");
  sig0  = heatptree.getValue<GFTYPE>("sigma");
  E0    = heatptree.getValue<GFTYPE>("E0");

  nu    = nuptree   .getValue<GFTYPE>("nu");
  snut  = nuptree   .getValue<GString>("nu_type","constant");
  assert( snut == "constant" && "nu_type must bet set to 'constant')");


  // Set adv velocity components. Note:
  // First state elem is the scalar solution, and
  // the remainder are the velocity components:

  for ( j=0; j<GDIM; j++ ) {
    sig[j] = sqrt(sig0*sig0 + 4.0*time*nu);
    si [j] = 1.0/(sig[j]*sig[j]);
   *c  [j] = 0.0;
  }

  // Set velocity here. May be a function of time.
  // These point to components of state u_:
  if ( bpureadv ) for ( j=0; j<GDIM; j++ ) *c[j] = cs[j];

  for ( n=0; n<nxy; n++ ) {

    prod = 1.0;
    for ( k=0; k<GDIM; k++ ) {
      // Note: following c t is actually Integral_0^t c(t') dt', 
      //       so if c(t) changes, change this term accordingly:
      f [k]  = modf((*c[k])[j]*time/gL[k],&pint);
//    f [k]  = (*c[k])[n]*t/gL[k];
      xx[k]  = (*xnodes)[k][n] - r0[k] - f[k]*gL[k];

      isum    = 0.0;
      i       = 0;
      irat    = 1.0;
      while ( irat > eps ) { // inner sum
        iargp   = pow((xx[k]+i*gL[k]),2)*si[k];
        iargm   = pow((xx[k]-i*gL[k]),2)*si[k];
        sumn    = i==0 ? exp(-iargp) : exp(-iargp) + exp(-iargm);
        isum   += sumn;
        irat    = sumn / isum ;
        i++;
      }
      prod *= isum;
    }
    (*u[0])[n] = sqrt(2.0*E0)*pow(sig0,GDIM)/pow(sig[0],GDIM)*prod;

  } // end, loop over grid points

  return TRUE;

} // end, impl_boxpergauss


//**********************************************************************************
//**********************************************************************************
// METHOD : impl_icosgauss
// DESC   : Initialize state for Burgers with Gauss lump on ICOS grid
// ARGS   : ptree  : main prop tree
//          sconfig: ptree block name containing variable config
//          grid   : grid
//          t      : time
//          utmp   : tmp arrays
//          ub     : bdy vectors (one for each state element)
//          u      : current state
// RETURNS: TRUE on success; else FALSE 
//**********************************************************************************
GBOOL impl_icosgauss(const PropertyTree &ptree, GString &sconfig, GGrid &grid, Time &time, State &utmp, State &ub, State &u)
{

  GString          serr = "impl_icosgauss: ";
  GBOOL            bContin;
  GINT             j, k, n, nlumps;
  GSIZET           nxy;
  GFTYPE           alpha, argxp;
  GFTYPE           lat, lon;
  GFTYPE           x, y, z, r, s;
  GFTYPE           nu, rad, E0, u0 ;
  GFTYPE           vtheta, vphi;
  GFTYPE           tiny = std::numeric_limits<GFTYPE>::epsilon();
  GTPoint<GFTYPE>           rt(3);
  GTVector<GFTYPE>          xx(3);
  GTVector<GFTYPE>          si(4), sig(4), ufact(4);
  GTVector<GFTYPE>          latp(4), lonp(4);
  std::vector<GFTYPE>       c0(4), sig0(4);
  std::vector<GFTYPE>       lat0(4), lon0(4); // up to 4 lumps
  std::vector<GFTYPE>       Omega;
  State            c(GDIM+1);
  GString          snut;

  PropertyTree lumpptree = ptree.getPropertyTree(sconfig);
  PropertyTree icosptree = ptree.getPropertyTree("grid_icos");
  PropertyTree advptree  = ptree.getPropertyTree("pde_burgers");
  PropertyTree nuptree   = ptree.getPropertyTree("dissipation_traits");
  GBOOL doheat   = advptree.getValue<GBOOL>("doheat");
  GBOOL bpureadv = advptree.getValue<GBOOL>("bpureadv");

  assert((bpureadv || doheat) && "Pure advection or heat must be used");

  GTVector<GTVector<GFTYPE>> *xnodes = &grid.xNodes();
  assert(grid.gtype() == GE_2DEMBEDDED && "Invalid element types");


  if ( bpureadv ) {
    for ( GSIZET j=0; j<GDIM+1; j++ ) c[j] = u[j+1];
  }

  nxy = (*xnodes)[0].size(); // same size for x, y, z

  lat0  = lumpptree.getArray<GFTYPE>("latitude0"); // lat for each lump
  lon0  = lumpptree.getArray<GFTYPE>("longitude0"); // lon for each lump
  sig0  = lumpptree.getArray<GFTYPE>("sigma"); // sig for each lump
  c0    = lumpptree.getArray<GFTYPE>("c0");  // initial concentrations for each lump
  rad   = icosptree.getValue<GFTYPE>("radius");
  E0    = lumpptree.getValue<GFTYPE>("E0");
  alpha = lumpptree.getValue<GFTYPE>("alpha",0.0);
  nlumps= lumpptree.getValue<GINT>("nlumps",1);

  alpha *= PI/180.0;

  nu    = nuptree   .getValue<GFTYPE>("nu");
  snut  = nuptree   .getValue<GString>("nu_type","constant");
  assert( snut == "constant" && "nu_type must bet set to 'constant')");

  // Convert initial locations from degrees to radians,
  // & compute initial positions of lumps in Cart coords:
  for ( GSIZET k=0; k<nlumps; k++ ) {
    lat0[k] *= PI/180.0;
    lon0[k] *= PI/180.0;
  }

  // Set velocity here. Taken to be solid body rotation,
  // u = Omega X r, where rotation rate vector, Omega
  // is computed by rotating u0 x (0, 0, 1) about x axis by
  // an amount alpha. These point to components of state u_:
  u0 = sqrt(2.0*E0);
  if ( bpureadv ) {
    for ( k=0; k<nxy; k++ ) {
      x   = (*xnodes)[0][k]; y = (*xnodes)[1][k]; z = (*xnodes)[2][k];
      r   = sqrt(x*x + y*y + z*z);
      // Compute lat & long:
      lat = asin(z/r);
      lon = atan2(y,x);
      // u_lat = u_theta = -u0 sin(lon) sin(alpha)
      // u_lon = u_phi   =  u0 (cos(theta) cos(alpha) + sin(theta)cos(lon)sin(alpha) )
      (*utmp[0])[k]  = -u0*sin(lon)*sin(alpha);
      (*utmp[1])[k]  =  u0*(cos(lat)*cos(alpha) + sin(lat)*cos(lon)*sin(alpha) );
    }
    GMTK::vsphere2cart(grid, utmp, GVECTYPE_PHYS, c);
//  GMTK::constrain2sphere(grid, c);
  }

  *u[0] = 0.0;
  for ( GSIZET k=0; k<nlumps; k++ ) {

    // Allow different sigma/concentration for each lump:
    sig  [k] = sqrt(sig0[k]*sig0[k] + 4.0*time*nu); // constant viscosity only
    si   [k] = 1.0/(sig[k]*sig[k]);
    ufact[k] = c0[k]*pow(sig0[k]/sig[k],GDIM);

    // Find where lat/lon endpoint would be at t, if alpha=0:
    latp[k]  = lat0[k];
    lonp[k]  = lon0[k] + (u0/rad) * time;

    // Find where Cart endpoint would be at t, if alpha=0:
    rt[0] = rad*cos(latp[k])*cos(lonp[k]);
    rt[1] = rad*cos(latp[k])*sin(lonp[k]);
    rt[2] = rad*sin(latp[k]);

    // Now, rotate rt about x-axis by alpha to
    // find lat/lon of final position of lump:
    xx[0] = rt[0]; xx[1] = rt[1]; xx[2] = rt[2];
    if ( time > 0 ) {
      xx[1] =  cos(alpha)*rt[1] + sin(alpha)*rt[2];
      xx[2] = -sin(alpha)*rt[1] + cos(alpha)*rt[2];
    }
    latp[k]  = asin(xx[2]/rad);
    lonp[k]  = atan2(xx[1],xx[0]);

    rt[0] = rad*cos(latp[k])*cos(lonp[k]);
    rt[1] = rad*cos(latp[k])*sin(lonp[k]);
    rt[2] = rad*sin(latp[k]);

    for ( GSIZET j=0; j<nxy; j++ ) {
      // Note: following c t is actually Integral_0^t c(t') dt', 
      //       so if c becomes a function of t, this muct change:

      x   = (*xnodes)[0][j];
      y   = (*xnodes)[1][j];
      z   = (*xnodes)[2][j];
#if 1
      r   = sqrt(x*x + y*y + z*z);
      lat = asin(z/r);
      lon = atan2(y,x);
      // Compute arclength from point to where center _should_ be:
      s     = r*acos( sin(latp[k])*sin(lat) + cos(latp[k])*cos(lat)*cos(lon-lonp[k]) );
     (*u[0])[j] += ufact[k]*exp(-s*s*si[k]);
#else
     argxp = pow(x-rt[0],2) + pow(y-rt[1],2) + pow(z-rt[2],2);
     (*u[0])[j] += ufact[k]*exp(-argxp*si[k]);
#endif
    } // end, grid-point loop

  } // end, lump loop

  return TRUE;

} // end of method impl_icosgauss




} // end, ginitstate namespace<|MERGE_RESOLUTION|>--- conflicted
+++ resolved
@@ -251,14 +251,10 @@
       tfact  = time/t0[ilump];
       efact  = tfact * exp(s*s*tdenom) / ( exp(Re) - 1.0 );
       xfact  = 1.0 /( time * (  1.0 + efact ) );
-<<<<<<< HEAD
-      for ( i=0; i<GDIM+1; i++ ) (*u[i])[j] += xx[i]*xfact;
-=======
       for ( i=0; i<GDIM+1; i++ ) {
         (*u[i])[j] += xx[i]*xfact;
         assert( std::isfinite((*u[i])[j]) );
       }
->>>>>>> 6066cd95
       // dU1max = 1.0 / ( time * (sqrt(time/A) + 1.0) );
       // aArea  = 4.0*nu*log( 1.0 + sqrt(A/time) );
     } // end, coord j-loop 
@@ -268,11 +264,7 @@
   GMTK::constrain2sphere(grid, u);
 
   bret = TRUE;
-<<<<<<< HEAD
-  for ( j=0; j<GDIM+1 && !bret; j++ ) {
-=======
   for ( j=0; j<GDIM+1; j++ ) {
->>>>>>> 6066cd95
      bret = bret && u[j]->isfinite(i);
   }
 
@@ -284,10 +276,6 @@
 } // end, impl_icosnwaveburgers
 
 
-<<<<<<< HEAD
-=======
-
->>>>>>> 6066cd95
 //**********************************************************************************
 //**********************************************************************************
 // METHOD : impl_boxdirgauss
