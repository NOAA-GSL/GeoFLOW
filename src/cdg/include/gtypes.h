--- conflicted
+++ resolved
@@ -193,13 +193,8 @@
 
 #if !defined(_G_STATE_COMP_TYPE_DEF)
 #define _G_STATE_COMP_TYPE_DEF
-<<<<<<< HEAD
-enum GStateCompType                    {GSC_KINETIC=0, GSC_MAGNETIC , GSC_TOTDENSITY , GSC_LIQDENSITY , GSC_ICEDENSITY , GSC_INTENERGY , GSC_TOTENERGY , GSC_TEMPERATURE , GSC_PRESCRIBED , GSC_NONE };
-const char * const sGStateCompType [] ={"GSC_KINETIC","GSC_MAGNETIC","GSC_TOTDENSITY","GSC_LIQDENSITY","GSC_ICEDENSITY","GSC_INTENERGY","GSC_TOTENERGY","GSC_TEMPERATURE","GSC_PRESCRIBED","GSC_NONE"};
-=======
 enum GStateCompType                    {GSC_KINETIC=0, GSC_MAGNETIC , GSC_DENSITYT , GSC_DENSITY , GSC_MASSFRAC , GSC_ENERGY , GSC_TEMPERATURE , GSC_PRESCRIBED , GSC_NONE };
 const char * const sGStateCompType [] ={"GSC_KINETIC","GSC_MAGNETIC","GSC_DENSITYT","GSC_DENSITY","GSC_MASSFRAC","GSC_ENERGY","GSC_TEMPERATURE","GSC_PRESCRIBED","GSC_NONE"};
->>>>>>> 196f5d22
 #define GSC_MAX GSC_NONE
 #endif
 
