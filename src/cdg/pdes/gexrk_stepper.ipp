//==================================================================================
// Module       : gexrk_stepper.ipp
// Date         : 1/28/19 (DLR)
// Description  : Object representing an Explicit RK stepper of a specified order
// Copyright    : Copyright 2019. Colorado State University. All rights reserved
// Derived From : none.
//==================================================================================

using namespace std;

//**********************************************************************************
//**********************************************************************************
// METHOD : Constructor method 
// DESC   : Instantiate with truncation order/ # stages
// ARGS   : 
//          traits: this::Traits structure 
//          grid  : Grid object
//**********************************************************************************
template<typename T>
GExRKStepper<T>::GExRKStepper(Traits &traits, GGrid &grid)
:
bRHS_                 (FALSE),
bapplybc_             (FALSE),
<<<<<<< HEAD
bSSP_           (traits.bssp),
=======
bSSP_           (traits.bSSP),
>>>>>>> a9d60ec8
norder_       (traits.norder),
nstage_       (traits.nstage),
grid_                 (&grid),
ggfx_               (NULLPTR)
{
  if ( !bSSP_ ) {
<<<<<<< HEAD
    butcher_ .setOrder(norder_);
  }
  else {
    assert(norder_==3 && nstage_==4);
  }
=======
    butcher_ .setOrder(norder_); // nstage_ is ignored
  }
  else {
    assert( (norder_==3 && nstage_==4)
        ||  (norder_==3 && nstage_==3) );
  }

>>>>>>> a9d60ec8
} // end of constructor method


//**********************************************************************************
//**********************************************************************************
// METHOD : Destructor method 
// DESC   : 
// ARGS   : 
//**********************************************************************************
template<typename T>
GExRKStepper<T>::~GExRKStepper()
{
} // end of constructor (1) method


//**********************************************************************************
//**********************************************************************************
// METHOD     : step (1)
// DESCRIPTION: Computes one RK step at specified timestep. Note: callback 
//              to RHS-computation function must be set prior to entry.
//
// ARGUMENTS  : t    : time, t^n, for state, uin=u^n
//              uin  : initial (entry) state, u^n
//              uf   : forcing tendency
//              ub   : bdy tendency
//              dt   : time step
//              tmp  : tmp space. Must have at least NState*(M+1)+1 vectors,
//                     where NState is the number of state vectors.
//              uout : updated state, at t^n+1
//               
// RETURNS    : none.
//**********************************************************************************
template<typename T>
void GExRKStepper<T>::step(const Time &t, const State &uin, State &uf, State &ub,  
                           const Time &dt, State &tmp, State &uout)
{

  assert(bRHS_  && "(1) RHS callback not set");
  if ( bSSP_ ) {
<<<<<<< HEAD
    step_s(t, uin, uf, ub, dt, tmp, uout);
=======
    step_ssp(t, uin, uf, ub, dt, tmp, uout);
>>>>>>> a9d60ec8
  }
  else {
    step_b(t, uin, uf, ub, dt, tmp, uout);
  }

} // end, method step(1)


//**********************************************************************************
//**********************************************************************************
// METHOD     : step (2)
// DESCRIPTION: Computes one RK step at specified timestep. Note: callback 
//              to RHS-computation function must be set prior to entry.
//              The input state is overwritten.
//
//
// ARGUMENTS  : t    : time, t^n, for state, uin=u^n
//              uin  : initial (entry) state, u^n
//              dt   : time step
//              tmp  : tmp space. Must have at least NState*(M+1)+1 vectors,
//                     where NState is the number of state vectors.
//               
// RETURNS    : none.
//**********************************************************************************
template<typename T>
void GExRKStepper<T>::step(const Time &t, State &uin, State &uf, State &ub,  
                           const Time &dt, State &tmp)
{
  assert(bRHS_  && "(2) RHS callback not set");
  if ( bSSP_ ) {
<<<<<<< HEAD
    step_b(t, uin, uf, ub, dt, tmp);
=======
    step_ssp(t, uin, uf, ub, dt, tmp);
>>>>>>> a9d60ec8
  }
  else {
    step_b(t, uin, uf, ub, dt, tmp);
  }

} // end, method step(2)


//**********************************************************************************
//**********************************************************************************
// METHOD     : step_b (1)
// DESCRIPTION: Computes one (Butcher) RK step at specified timestep. Note: callback 
//              to RHS-computation function must be set prior to entry.
//
//              Given Butcher tableau, nodes, RK matrix, and weights, 
//              alpha_i, beta_ij, and c_i, , num stages, M,
//              the update is:
//                 u(t^n+1) = u(t^n) + h Sum_i=1^M c_i k_i,
//              where
//                 k_m = RHS( t^n + alpha_m * dt, u^n + h Sum_j=1^m-1 beta_mj k_j ),
//              and 
//                 RHS = RHS(t, u); and h = dt/M.
//
// ARGUMENTS  : t    : time, t^n, for state, uin=u^n
//              uin  : initial (entry) state, u^n
//              uf   : forcing tendency
//              ub   : bdy tendency
//              dt   : time step
//              tmp  : tmp space. Must have at least NState*(M+1)+1 vectors,
//                     where NState is the number of state vectors.
//              uout : updated state, at t^n+1
//               
// RETURNS    : none.
//**********************************************************************************
template<typename T>
void GExRKStepper<T>::step_b(const Time &t, const State &uin, State &uf, State &ub,  
                           const Time &dt, State &tmp, State &uout)
{

  GSIZET       i, j, m, n, nstate=uin.size();
  GFTYPE       h, tt;
  GTVector<T> *isum  ;
  GTVector<T> *alpha = &butcher_.alpha();
  GTMatrix<T> *beta  = &butcher_.beta ();
  GTVector<T> *c     = &butcher_.c    ();
  
  State u(nstate);   // tmp pointers of full state size

  resize(nstate);    // check if we need to resize K_
  
  h = dt ; 


  // Set temp space, initialize iteration:
  for ( n=0; n<nstate; n++ ) {
    u   [n] =  tmp[n];
   *uout[n] = *uin[n]; // deep copy 
  }
  isum = tmp[nstate];
  for ( j=0,n=0; j<MAX(nstage_-1,1); j++ ) {
    for ( i=0; i<nstate; i++ )  {
      K_[j][i] = tmp[nstate+1+n]; // set K storage from tmp space
      n++;
    }
  }

  tt = t ;
  if ( bapplybc_  ) bdy_apply_callback_ (tt, uout, ub); 
 
  for ( m=0; m<nstage_-1; m++ ) { // cycle thru stages minus 1
    // Compute k_m:
    //   k_m = RHS( t^n + alpha_m * h, u^n + h Sum_j=1^m-1 beta_mj k_j ),
    tt = t + (*alpha)[m]*h;

    for ( n=0; n<nstate; n++ ) { // for each state member, u
      for ( j=0,*isum=0.0; j<m; j++ )
        GMTK::saxpy(*isum,  1.0, *K_[j][n], (*beta)(m,j)*h);
     *u[n]  = (*uin[n]) + (*isum);
    }
    GMTK::constrain2sphere(*grid_, u);

    if ( bapplybc_  ) bdy_apply_callback_ (tt, u, ub); 
    rhs_callback_( tt, u, uf, ub, h, K_[m] ); // k_m at stage m

    // x^n+1 = x^n + h Sum_i=1^m c_i K_i, so
    // accumulate the sum in uout here: 
    for ( n=0; n<nstate; n++ ) { // for each state member, u
      if ( ggfx_ != NULLPTR ) {
        ggfx_->doOp(*K_[m][n], typename GGFX<T>::Smooth());
      }
      *isum     = (*K_[m][n])*( (*c)[m]*h );
      *uout[n] += *isum; // += h * c_m * k_m
    }
    GMTK::constrain2sphere(*grid_, uout);
    if ( bapplybc_  ) bdy_apply_callback_ (tt, uout, ub); 
  } // end, m-loop

   // Do contrib from final stage, M = nstage_:
   tt = t + (*alpha)[nstage_-1]*h;
   for ( n=0; n<nstate; n++ ) { // for each state member, u
     for ( j=0,*isum=0.0; j<nstage_-1; j++ ) 
       GMTK::saxpy(*isum,  1.0, *K_[j][n], (*beta)(nstage_-1,j)*h);
     *u[n] = (*uin[n]) + (*isum);
   }
    GMTK::constrain2sphere(*grid_, u);

<<<<<<< HEAD
#if 0
   if ( ggfx_ != NULLPTR ) {
     for ( n=0; n<nstate; n++ ) { // for each state member, u
       ggfx_->doOp(*u[n], typename GGFX<T>::Smooth());
     }
   }
#endif

   if ( bapplybc_  ) bdy_apply_callback_ (tt, u, ub); 
   rhs_callback_( tt, u, uf, ub, h, K_[0]); // k_M at stage M

   if ( ggfx_ != NULLPTR ) {
     for ( n=0; n<nstate; n++ ) { // for each state member, uout
       ggfx_->doOp(*K_[0][n], typename GGFX<T>::Smooth());
     }
=======
   if ( bapplybc_  ) bdy_apply_callback_ (tt, u, ub); 
   rhs_callback_( tt, u, uf, ub, h, K_[0]); // k_M at stage M

   for ( n=0; ggfx_!=NULLPTR && n<nstate; n++ ) { // for each state member, uout
     ggfx_->doOp(*K_[0][n], GGFX_OP_SMOOTH);
>>>>>>> a9d60ec8
   }

   // Compute final output state, and set its bcs and
   // H1-smooth it:
   for ( n=0; n<nstate; n++ ) { // for each state member, u
    *isum     = (*K_[0][n])*( (*c)[nstage_-1]*h );
    *uout[n] += *isum; // += h * c_M * k_M
   }
   if ( bapplybc_  ) bdy_apply_callback_ (tt, uout, ub); 
   GMTK::constrain2sphere(*grid_, uout);

<<<<<<< HEAD
   if ( ggfx_ != NULLPTR ) {
     for ( n=0; n<nstate; n++ ) { // for each state member, uout
       ggfx_->doOp(*uout[n], typename GGFX<T>::Smooth());
     }
=======
   for ( n=0; ggfx_!=NULLPTR && n<nstate; n++ ) { // for each state member, uout
     ggfx_->doOp(*uout[n], GGFX_OP_SMOOTH);
>>>>>>> a9d60ec8
   }

   if ( bapplybc_  ) bdy_apply_callback_ (tt, uout, ub); 

  
} // end of method step_b (1)


//**********************************************************************************
//**********************************************************************************
// METHOD     : step_b (2)
// DESCRIPTION: Computes one (Butcher) RK step at specified timestep. Note: callback 
//              to RHS-computation function must be set prior to entry.
//              The input state is overwritten.
//
//              Given Butcher tableau, alpha_i, beta_ij, and c_i, , num stages, M,
//              the update is:
//                 u(t^n+1) = u(t^n) + h Sum_i=1^M c_i k_i,
//              where
//                 k_m = RHS( t^n + alpha_m * dt, u^n + dt Sum_j=1^M-1 beta_mj k_j ),
//              and 
//                 RHS = RHS(t, u).
//
// ARGUMENTS  : t    : time, t^n, for state, uin=u^n
//              uin  : initial (entry) state, u^n
//              dt   : time step
//              tmp  : tmp space. Must have at least NState*(M+1)+1 vectors,
//                     where NState is the number of state vectors.
//               
// RETURNS    : none.
//**********************************************************************************
template<typename T>
void GExRKStepper<T>::step_b(const Time &t, State &uin, State &uf, State &ub,  
                           const Time &dt, State &tmp)
{

  GSIZET       i, m, j, n, nstate=uin.size();
  GFTYPE       h, tt;
  GTVector<T> *isum  ;
  GTVector<T> *alpha = &butcher_.alpha();
  GTMatrix<T> *beta  = &butcher_.beta ();
  GTVector<T> *c     = &butcher_.c    ();
  
  State u(nstate);        // tmp pointers of full state size
  State uout(nstate);     // tmp pointers of full output state size

  resize(nstate);         // check if we need to resize K_
  
  h = dt;

  // Set temp space: 
  //  size(tmp) = [nstate, nstate, 1, nstate*nstate]:
  for ( j=0; j<nstate; j++ ) {
    u   [j] = tmp[j];
    uout[j] = tmp[nstate+j];
   *uout[j] = *uin[j]; // deep copy
  }
  isum = tmp[2*nstate];
  for ( j=0,n=0; j<MAX(nstage_-1,1); j++ ) {
    for ( i=0; i<nstate; i++ )  {
      K_[j][i] = tmp[2*nstate+1+n]; // set K storage from tmp space
      n++;
    }
  }
  
  for ( m=0; m<nstage_-1; m++ ) { // cycle thru stages minus 1
    // Compute k_m:
    //   k_m = RHS( t^n + alpha_m * h, u^n + h Sum_j=1^m-1 beta_mj k_j ),
    tt = t+(*alpha)[m]*h;
    for ( n=0; n<nstate; n++ ) { // for each state member, u
      for ( j=0,*isum=0.0; j<m; j++ ) *isum += (*K_[j][n]) * ( (*beta)(m,j)*h );
     *u[n]  = (*uin[n]) + (*isum);
    }

    if ( bapplybc_  ) bdy_apply_callback_ (tt, u, ub); 
    if ( ggfx_ != NULLPTR ) {
      for ( n=0; n<nstate; n++ ) { // for each state member, u
        ggfx_->doOp(*u[n], typename GGFX<T>::Smooth());
      }
    }
    rhs_callback_( tt, u, uf, ub, h, K_[m] ); // k_m at stage m

    // x^n+1 = x^n + h Sum_i=1^m c_i K_i, so
    // accumulate the sum in uout here: 
    for ( n=0; n<nstate; n++ ) { // for each state member, u
      *uout[n] += (*K_[m][n])*( (*c)[m]*h ); // += h * c_m * k_m
    }
  }

   // Do contrib from final stage, M = nstage_:
   tt = t+(*alpha)[nstage_-1]*h;
   for ( n=0; n<nstate; n++ ) { // for each state member, u
     for ( j=0,*isum=0.0; j<nstage_-1; j++ ) *isum += (*K_[j][n]) * ( (*beta)(nstage_-1,j)*h );
     *u[n] = (*uin[n]) + (*isum);
      if ( ggfx_ != NULLPTR ) ggfx_->doOp(*u[n], typename GGFX<T>::Smooth());
   }
   if ( bapplybc_  ) bdy_apply_callback_ (tt, u, ub); 
   rhs_callback_( tt, u, uf, ub, h, K_[0]); // k_M at stage M

   for ( n=0; n<nstate; n++ ) { // for each state member, u
    *uout[n] += (*K_[0][n])*( (*c)[nstage_-1]*h ); // += h * c_M * k_M
   }

   if ( bapplybc_  ) bdy_apply_callback_ (tt, uout, ub); 
   if ( ggfx_ != NULLPTR ) {
     for ( n=0; n<nstate; n++ ) { // for each state member, uouyt
       ggfx_->doOp(*uout[n], typename GGFX<T>::Smooth());
     }
   }
   if ( bapplybc_  ) bdy_apply_callback_ (tt, uout, ub); 

  // deep copy tmp space to uin for return:
  for ( j=0; j<nstate; j++ ) {
   *uin[j] = *uout[j]; 
  }

} // end of method step_b (2)


//**********************************************************************************
//**********************************************************************************
// METHOD     : resize
// DESCRIPTION: Check if need to resize RK member data
// ARGUMENTS  : nstate : no. state vectors in state
// RETURNS    : none.
//**********************************************************************************
template<typename T>
void GExRKStepper<T>::resize(GINT nstate)
{
  if ( K_.size() == 0 ) K_.resize(nstage_);

  for ( GSIZET j=0; j<K_.size(); j++ ) {
    if ( K_[j].size() < nstate ) K_[j].resize(nstate);
  }

} // end of method resize


<<<<<<< HEAD
#if 0
//**********************************************************************************
//**********************************************************************************
// METHOD     : step_s (1)
// DESCRIPTION: Computes one SSP RK step at specified timestep. Note: callback 
//              to RHS-computation function must be set prior to entry.
=======

//**********************************************************************************
//**********************************************************************************
// METHOD     : step_ssp (1)
// DESCRIPTION: Computes one SSP RK step at specified timestep. Note: callback 
//              to RHS-computation function must be set prior to entry.
//              The input state is not overwritten. This is a driver for specific
//              methods that handle different norder_ and nstage_.
//
//
// ARGUMENTS  : t    : time, t^n, for state, uin=u^n
//              uin  : initial (entry) state, u^n
//              uf   : forcing tendency
//              ub   : bdy tendency
//              dt   : time step
//              tmp  : tmp space. Must have at least NState*(M+1)+1 vectors,
//                     where NState is the number of state vectors.
//              uout : updated state, at t^n+1
//               
// RETURNS    : none.
//**********************************************************************************
template<typename T>
void GExRKStepper<T>::step_ssp(const Time &t, const State &uin, State &uf, State &ub,  
                           const Time &dt, State &tmp, State &uout)
{
  if      ( norder_ == 3 && nstage_ == 3 ) {
    step_ssp33(t, uin, uf, ub, dt, tmp, uout);
  }
  else if ( norder_ == 3 && nstage_ == 4 ) {
    step_ssp34(t, uin, uf, ub, dt, tmp, uout);
  }
  else {
    assert(FALSE);
  }

} // end, method step_ssp (1)


//**********************************************************************************
//**********************************************************************************
// METHOD     : step_s34
// DESCRIPTION: Computes one SSP RK34 (3rd order, 4 stages) step at 
//              specified timestep. Note: callback to RHS-computation 
//              function must be set prior to entry.
>>>>>>> a9d60ec8
//
//
// ARGUMENTS  : t    : time, t^n, for state, uin=u^n
//              uin  : initial (entry) state, u^n
//              uf   : forcing tendency
//              ub   : bdy tendency
//              dt   : time step
//              tmp  : tmp space. Must have at least NState*(M+1)+1 vectors,
//                     where NState is the number of state vectors.
//              uout : updated state, at t^n+1
//               
// RETURNS    : none.
//**********************************************************************************
template<typename T>
<<<<<<< HEAD
void GExRKStepper<T>::step_s(const Time &t, const State &uin, State &uf, State &ub,  
=======
void GExRKStepper<T>::step_ssp34(const Time &t, const State &uin, State &uf, State &ub,  
>>>>>>> a9d60ec8
                           const Time &dt, State &tmp, State &uout)
{

  GSIZET       i, j, m, n, nstate=uin.size();
  GFTYPE       dtt, tt;
  
//State u(nstate);   // tmp pointers of full state size

  resize(nstate);    // check if we need to resize K_
  
  for ( j=0,n=0; j<MAX(nstage_-1,1); j++ ) {
    for ( i=0; i<nstate; i++ )  {
      K_[j][i] = tmp[n]; // set K storage from tmp space
      n++;
    }
  }


  // Stage 1:
  tt  = t;
  dtt = dt;
  step_euler(tt, uin, uf, ub, dtt, K_[0]);   
  for ( i=0; i<nstate; i++ )  {
    GMTK::saxpy(*K_[0][i],  0.5, *uin[i], 0.5);
  }
  if ( bapplybc_  ) bdy_apply_callback_ (tt, K_[0], ub); 
  GMTK::constrain2sphere(*grid_, K_[0]);
  for ( i=0; i<nstate; i++ )  {
    if ( ggfx_ != NULLPTR ) {
<<<<<<< HEAD
      ggfx_->doOp(*K_[0][i], typename GGFX<T>::Smooth());
=======
      ggfx_->doOp(*K_[0][i], GGFX_OP_SMOOTH);
>>>>>>> a9d60ec8
    }
  }
 
  // Stage 2:
  tt  = t + 0.5*dt;
  dtt = dt;
  step_euler(tt, K_[0], uf, ub, dtt, K_[1]);   
  for ( i=0; i<nstate; i++ )  {
    GMTK::saxpy(*K_[1][i],  0.5, *K_[0][i], 0.5);
  }
  if ( bapplybc_  ) bdy_apply_callback_ (tt, K_[1], ub); 
  GMTK::constrain2sphere(*grid_, K_[1]);
  for ( i=0; i<nstate; i++ )  {
    if ( ggfx_ != NULLPTR ) {
<<<<<<< HEAD
      ggfx_->doOp(*K_[1][i], typename GGFX<T>::Smooth());
=======
      ggfx_->doOp(*K_[1][i], GGFX_OP_SMOOTH);
>>>>>>> a9d60ec8
    }
  }
 
  // Stage 3:
  tt  = t + dt;
  dtt = dt;
  step_euler(tt, K_[1], uf, ub, dtt, K_[2]);   
  for ( i=0; i<nstate; i++ )  {
    GMTK::saxpy(*K_[2][i],  1.0/6.0, *K_[1][i], 1.0/6.0);
    GMTK::saxpy(*K_[2][i],  1.0, *uin[i], 2.0/3.0);
  }
  if ( bapplybc_  ) bdy_apply_callback_ (tt, K_[2], ub); 
  GMTK::constrain2sphere(*grid_, K_[2]);
  for ( i=0; i<nstate; i++ )  {
    if ( ggfx_ != NULLPTR ) {
<<<<<<< HEAD
      ggfx_->doOp(*K_[2][i], typename GGFX<T>::Smooth());
=======
      ggfx_->doOp(*K_[2][i], GGFX_OP_SMOOTH);
>>>>>>> a9d60ec8
    }
  }

  // Stage 4:
  tt  = t + 0.5*dt;
  dtt = dt;
  step_euler(tt, K_[2], uf, ub, dtt, uout);   
  for ( i=0; i<nstate; i++ )  {
    GMTK::saxpy(*uout[i],  0.5, *K_[2][i], 0.5);
  }
  if ( bapplybc_  ) bdy_apply_callback_ (tt, uout, ub); 
  GMTK::constrain2sphere(*grid_, uout);
  for ( i=0; i<nstate; i++ )  {
    if ( ggfx_ != NULLPTR ) {
<<<<<<< HEAD
      ggfx_->doOp(*uout[i], typename GGFX<T>::Smooth());
    }
  }
  
} // end of method step_s (1)
#endif


//**********************************************************************************
//**********************************************************************************
// METHOD     : step_s (1)
// DESCRIPTION: Computes one SSP RK step at specified timestep. Note: callback 
//              to RHS-computation function must be set prior to entry.
=======
      ggfx_->doOp(*uout[i], GGFX_OP_SMOOTH);
    }
  }
  
} // end of method step_ssp34


//**********************************************************************************
//**********************************************************************************
// METHOD     : step_ssp33 (1)
// DESCRIPTION: Computes one SSP RK3e (3rd order, 3 stages) step at 
//              specified timestep. Note: callback to RHS-computation 
//              function must be set prior to entry.
>>>>>>> a9d60ec8
//
//
// ARGUMENTS  : t    : time, t^n, for state, uin=u^n
//              uin  : initial (entry) state, u^n
//              uf   : forcing tendency
//              ub   : bdy tendency
//              dt   : time step
//              tmp  : tmp space. Must have at least NState*(M+1)+1 vectors,
//                     where NState is the number of state vectors.
//              uout : updated state, at t^n+1
//               
// RETURNS    : none.
//**********************************************************************************
template<typename T>
<<<<<<< HEAD
void GExRKStepper<T>::step_s(const Time &t, const State &uin, State &uf, State &ub,  
=======
void GExRKStepper<T>::step_ssp33(const Time &t, const State &uin, State &uf, State &ub,  
>>>>>>> a9d60ec8
                           const Time &dt, State &tmp, State &uout)
{

  GSIZET       i, j, m, n, nstate=uin.size();
  GFTYPE       dtt, tt;
  

  resize(nstate);    // check if we need to resize K_
  
  for ( j=0,n=0; j<MAX(nstage_-1,1); j++ ) {
    for ( i=0; i<nstate; i++ )  {
      K_[j][i] = tmp[n]; // set K storage from tmp space
      n++;
    }
  }


  // Stage 1:
  //   u(1)  = u^n + dt L(u^n);
  tt  = t;
  dtt = dt;
  step_euler(tt, uin, uf, ub, dtt, K_[0]);   
  if ( bapplybc_  ) bdy_apply_callback_ (tt, K_[0], ub); 
  GMTK::constrain2sphere(*grid_, K_[0]);
  for ( i=0; i<nstate; i++ )  {
    if ( ggfx_ != NULLPTR ) {
<<<<<<< HEAD
      ggfx_->doOp(*K_[0][i], typename GGFX<T>::Smooth());
=======
      ggfx_->doOp(*K_[0][i], GGFX_OP_SMOOTH);
>>>>>>> a9d60ec8
    }
  }
 
  // Stage 2:
  tt  = t;
  dtt = dt;
  step_euler(tt, K_[0], uf, ub, dtt, K_[1]);   
  for ( i=0; i<nstate; i++ )  {
    GMTK::saxpy(*K_[1][i],  0.25, *uin[i], 0.75);
  }
  if ( bapplybc_  ) bdy_apply_callback_ (tt, K_[1], ub); 
  GMTK::constrain2sphere(*grid_, K_[1]);
  for ( i=0; i<nstate; i++ )  {
    if ( ggfx_ != NULLPTR ) {
<<<<<<< HEAD
      ggfx_->doOp(*K_[1][i], typename GGFX<T>::Smooth());
=======
      ggfx_->doOp(*K_[1][i], GGFX_OP_SMOOTH);
>>>>>>> a9d60ec8
    }
  }
 
  // Stage 3:
  tt  = t;
  dtt = dt;
  step_euler(tt, K_[1], uf, ub, dtt, uout);   
  for ( i=0; i<nstate; i++ )  {
    GMTK::saxpy(*uout[i],  2.0/3.0, *uin[i], 1.0/3.0);
  }
  if ( bapplybc_  ) bdy_apply_callback_ (tt, uout, ub); 
  GMTK::constrain2sphere(*grid_, uout);
  for ( i=0; i<nstate; i++ )  {
    if ( ggfx_ != NULLPTR ) {
<<<<<<< HEAD
      ggfx_->doOp(*uout[i], typename GGFX<T>::Smooth());
    }
  }

} // end of method step_s (1)

//**********************************************************************************
//**********************************************************************************
// METHOD     : step_s (2)
// DESCRIPTION: Computes one SSP RK step at specified timestep. Note: callback 
//              to RHS-computation function must be set prior to entry.
//              The input state is overwritten.
=======
      ggfx_->doOp(*uout[i], GGFX_OP_SMOOTH);
    }
  }

} // end of method step_ssp33


//**********************************************************************************
//**********************************************************************************
// METHOD     : step_ssp (2)
// DESCRIPTION: Computes one SSP RK step at specified timestep. Note: callback 
//              to RHS-computation function must be set prior to entry.
//              The input state is overwritten. This is a driver for specific
//              methods that handle different norder_ and nstage_.
>>>>>>> a9d60ec8
//
// ARGUMENTS  : t    : time, t^n, for state, uin=u^n
//              uin  : initial (entry) state, u^n
//              dt   : time step
//              tmp  : tmp space. Must have at least NState*(M+1)+1 vectors,
//                     where NState is the number of state vectors.
//               
// RETURNS    : none.
//**********************************************************************************
template<typename T>
<<<<<<< HEAD
void GExRKStepper<T>::step_s(const Time &t, State &uin, State &uf, State &ub,  
                           const Time &dt, State &tmp)
{

  assert(FALSE && "Not ready yet");

} // end of method step_s (2)
=======
void GExRKStepper<T>::step_ssp(const Time &t, State &uin, State &uf, State &ub,  
                           const Time &dt, State &tmp)
{

  assert(FALSE && "Not implemented yet");

} // end of method step_ssp (2)
>>>>>>> a9d60ec8


//**********************************************************************************
//**********************************************************************************
// METHOD     : step_euler 
// DESCRIPTION: Computes one Euler step of state:
//             
//               F = u^n + dt RHS(u^n,t^n)
//
// ARGUMENTS  : t    : time, t^n, for state, uin=u^n
//              uin  : initial (entry) state, u^n
//              uf   : forcing tendency
//              ub   : bdy tendency
//              dt   : time step
//              uout : updated state, at t^n+1
//               
// RETURNS    : none.
//**********************************************************************************
template<typename T>
void GExRKStepper<T>::step_euler(const Time &t, const State &uin, State &uf, State &ub,  
                           const Time &dt, State &uout)
{
  assert(bRHS_  && "RHS callback not set");

  rhs_callback_( t, uin, uf, ub, dt, uout ); 
  for ( auto i=0; i<uout.size(); i++ ) {
    GMTK::saxpy(*uout[i],  dt, *uin[i], 1.0);
  }

} // end, step_euler<|MERGE_RESOLUTION|>--- conflicted
+++ resolved
@@ -21,24 +21,13 @@
 :
 bRHS_                 (FALSE),
 bapplybc_             (FALSE),
-<<<<<<< HEAD
-bSSP_           (traits.bssp),
-=======
 bSSP_           (traits.bSSP),
->>>>>>> a9d60ec8
 norder_       (traits.norder),
 nstage_       (traits.nstage),
 grid_                 (&grid),
 ggfx_               (NULLPTR)
 {
   if ( !bSSP_ ) {
-<<<<<<< HEAD
-    butcher_ .setOrder(norder_);
-  }
-  else {
-    assert(norder_==3 && nstage_==4);
-  }
-=======
     butcher_ .setOrder(norder_); // nstage_ is ignored
   }
   else {
@@ -46,7 +35,6 @@
         ||  (norder_==3 && nstage_==3) );
   }
 
->>>>>>> a9d60ec8
 } // end of constructor method
 
 
@@ -86,11 +74,7 @@
 
   assert(bRHS_  && "(1) RHS callback not set");
   if ( bSSP_ ) {
-<<<<<<< HEAD
-    step_s(t, uin, uf, ub, dt, tmp, uout);
-=======
     step_ssp(t, uin, uf, ub, dt, tmp, uout);
->>>>>>> a9d60ec8
   }
   else {
     step_b(t, uin, uf, ub, dt, tmp, uout);
@@ -121,11 +105,7 @@
 {
   assert(bRHS_  && "(2) RHS callback not set");
   if ( bSSP_ ) {
-<<<<<<< HEAD
-    step_b(t, uin, uf, ub, dt, tmp);
-=======
     step_ssp(t, uin, uf, ub, dt, tmp);
->>>>>>> a9d60ec8
   }
   else {
     step_b(t, uin, uf, ub, dt, tmp);
@@ -214,7 +194,7 @@
     // accumulate the sum in uout here: 
     for ( n=0; n<nstate; n++ ) { // for each state member, u
       if ( ggfx_ != NULLPTR ) {
-        ggfx_->doOp(*K_[m][n], typename GGFX<T>::Smooth());
+        ggfx_->doOp(*K_[m][n], GGFX_OP_SMOOTH);
       }
       *isum     = (*K_[m][n])*( (*c)[m]*h );
       *uout[n] += *isum; // += h * c_m * k_m
@@ -232,29 +212,11 @@
    }
     GMTK::constrain2sphere(*grid_, u);
 
-<<<<<<< HEAD
-#if 0
-   if ( ggfx_ != NULLPTR ) {
-     for ( n=0; n<nstate; n++ ) { // for each state member, u
-       ggfx_->doOp(*u[n], typename GGFX<T>::Smooth());
-     }
-   }
-#endif
-
    if ( bapplybc_  ) bdy_apply_callback_ (tt, u, ub); 
    rhs_callback_( tt, u, uf, ub, h, K_[0]); // k_M at stage M
 
-   if ( ggfx_ != NULLPTR ) {
-     for ( n=0; n<nstate; n++ ) { // for each state member, uout
-       ggfx_->doOp(*K_[0][n], typename GGFX<T>::Smooth());
-     }
-=======
-   if ( bapplybc_  ) bdy_apply_callback_ (tt, u, ub); 
-   rhs_callback_( tt, u, uf, ub, h, K_[0]); // k_M at stage M
-
    for ( n=0; ggfx_!=NULLPTR && n<nstate; n++ ) { // for each state member, uout
      ggfx_->doOp(*K_[0][n], GGFX_OP_SMOOTH);
->>>>>>> a9d60ec8
    }
 
    // Compute final output state, and set its bcs and
@@ -266,15 +228,8 @@
    if ( bapplybc_  ) bdy_apply_callback_ (tt, uout, ub); 
    GMTK::constrain2sphere(*grid_, uout);
 
-<<<<<<< HEAD
-   if ( ggfx_ != NULLPTR ) {
-     for ( n=0; n<nstate; n++ ) { // for each state member, uout
-       ggfx_->doOp(*uout[n], typename GGFX<T>::Smooth());
-     }
-=======
    for ( n=0; ggfx_!=NULLPTR && n<nstate; n++ ) { // for each state member, uout
      ggfx_->doOp(*uout[n], GGFX_OP_SMOOTH);
->>>>>>> a9d60ec8
    }
 
    if ( bapplybc_  ) bdy_apply_callback_ (tt, uout, ub); 
@@ -352,7 +307,7 @@
     if ( bapplybc_  ) bdy_apply_callback_ (tt, u, ub); 
     if ( ggfx_ != NULLPTR ) {
       for ( n=0; n<nstate; n++ ) { // for each state member, u
-        ggfx_->doOp(*u[n], typename GGFX<T>::Smooth());
+        ggfx_->doOp(*u[n], GGFX_OP_SMOOTH);
       }
     }
     rhs_callback_( tt, u, uf, ub, h, K_[m] ); // k_m at stage m
@@ -369,7 +324,7 @@
    for ( n=0; n<nstate; n++ ) { // for each state member, u
      for ( j=0,*isum=0.0; j<nstage_-1; j++ ) *isum += (*K_[j][n]) * ( (*beta)(nstage_-1,j)*h );
      *u[n] = (*uin[n]) + (*isum);
-      if ( ggfx_ != NULLPTR ) ggfx_->doOp(*u[n], typename GGFX<T>::Smooth());
+      if ( ggfx_ != NULLPTR ) ggfx_->doOp(*u[n], GGFX_OP_SMOOTH);
    }
    if ( bapplybc_  ) bdy_apply_callback_ (tt, u, ub); 
    rhs_callback_( tt, u, uf, ub, h, K_[0]); // k_M at stage M
@@ -381,7 +336,7 @@
    if ( bapplybc_  ) bdy_apply_callback_ (tt, uout, ub); 
    if ( ggfx_ != NULLPTR ) {
      for ( n=0; n<nstate; n++ ) { // for each state member, uouyt
-       ggfx_->doOp(*uout[n], typename GGFX<T>::Smooth());
+       ggfx_->doOp(*uout[n], GGFX_OP_SMOOTH);
      }
    }
    if ( bapplybc_  ) bdy_apply_callback_ (tt, uout, ub); 
@@ -413,14 +368,6 @@
 } // end of method resize
 
 
-<<<<<<< HEAD
-#if 0
-//**********************************************************************************
-//**********************************************************************************
-// METHOD     : step_s (1)
-// DESCRIPTION: Computes one SSP RK step at specified timestep. Note: callback 
-//              to RHS-computation function must be set prior to entry.
-=======
 
 //**********************************************************************************
 //**********************************************************************************
@@ -465,7 +412,6 @@
 // DESCRIPTION: Computes one SSP RK34 (3rd order, 4 stages) step at 
 //              specified timestep. Note: callback to RHS-computation 
 //              function must be set prior to entry.
->>>>>>> a9d60ec8
 //
 //
 // ARGUMENTS  : t    : time, t^n, for state, uin=u^n
@@ -480,11 +426,7 @@
 // RETURNS    : none.
 //**********************************************************************************
 template<typename T>
-<<<<<<< HEAD
-void GExRKStepper<T>::step_s(const Time &t, const State &uin, State &uf, State &ub,  
-=======
 void GExRKStepper<T>::step_ssp34(const Time &t, const State &uin, State &uf, State &ub,  
->>>>>>> a9d60ec8
                            const Time &dt, State &tmp, State &uout)
 {
 
@@ -514,11 +456,7 @@
   GMTK::constrain2sphere(*grid_, K_[0]);
   for ( i=0; i<nstate; i++ )  {
     if ( ggfx_ != NULLPTR ) {
-<<<<<<< HEAD
-      ggfx_->doOp(*K_[0][i], typename GGFX<T>::Smooth());
-=======
       ggfx_->doOp(*K_[0][i], GGFX_OP_SMOOTH);
->>>>>>> a9d60ec8
     }
   }
  
@@ -533,11 +471,7 @@
   GMTK::constrain2sphere(*grid_, K_[1]);
   for ( i=0; i<nstate; i++ )  {
     if ( ggfx_ != NULLPTR ) {
-<<<<<<< HEAD
-      ggfx_->doOp(*K_[1][i], typename GGFX<T>::Smooth());
-=======
       ggfx_->doOp(*K_[1][i], GGFX_OP_SMOOTH);
->>>>>>> a9d60ec8
     }
   }
  
@@ -553,11 +487,7 @@
   GMTK::constrain2sphere(*grid_, K_[2]);
   for ( i=0; i<nstate; i++ )  {
     if ( ggfx_ != NULLPTR ) {
-<<<<<<< HEAD
-      ggfx_->doOp(*K_[2][i], typename GGFX<T>::Smooth());
-=======
       ggfx_->doOp(*K_[2][i], GGFX_OP_SMOOTH);
->>>>>>> a9d60ec8
     }
   }
 
@@ -572,21 +502,6 @@
   GMTK::constrain2sphere(*grid_, uout);
   for ( i=0; i<nstate; i++ )  {
     if ( ggfx_ != NULLPTR ) {
-<<<<<<< HEAD
-      ggfx_->doOp(*uout[i], typename GGFX<T>::Smooth());
-    }
-  }
-  
-} // end of method step_s (1)
-#endif
-
-
-//**********************************************************************************
-//**********************************************************************************
-// METHOD     : step_s (1)
-// DESCRIPTION: Computes one SSP RK step at specified timestep. Note: callback 
-//              to RHS-computation function must be set prior to entry.
-=======
       ggfx_->doOp(*uout[i], GGFX_OP_SMOOTH);
     }
   }
@@ -600,7 +515,6 @@
 // DESCRIPTION: Computes one SSP RK3e (3rd order, 3 stages) step at 
 //              specified timestep. Note: callback to RHS-computation 
 //              function must be set prior to entry.
->>>>>>> a9d60ec8
 //
 //
 // ARGUMENTS  : t    : time, t^n, for state, uin=u^n
@@ -615,11 +529,7 @@
 // RETURNS    : none.
 //**********************************************************************************
 template<typename T>
-<<<<<<< HEAD
-void GExRKStepper<T>::step_s(const Time &t, const State &uin, State &uf, State &ub,  
-=======
 void GExRKStepper<T>::step_ssp33(const Time &t, const State &uin, State &uf, State &ub,  
->>>>>>> a9d60ec8
                            const Time &dt, State &tmp, State &uout)
 {
 
@@ -646,11 +556,7 @@
   GMTK::constrain2sphere(*grid_, K_[0]);
   for ( i=0; i<nstate; i++ )  {
     if ( ggfx_ != NULLPTR ) {
-<<<<<<< HEAD
-      ggfx_->doOp(*K_[0][i], typename GGFX<T>::Smooth());
-=======
       ggfx_->doOp(*K_[0][i], GGFX_OP_SMOOTH);
->>>>>>> a9d60ec8
     }
   }
  
@@ -665,11 +571,7 @@
   GMTK::constrain2sphere(*grid_, K_[1]);
   for ( i=0; i<nstate; i++ )  {
     if ( ggfx_ != NULLPTR ) {
-<<<<<<< HEAD
-      ggfx_->doOp(*K_[1][i], typename GGFX<T>::Smooth());
-=======
       ggfx_->doOp(*K_[1][i], GGFX_OP_SMOOTH);
->>>>>>> a9d60ec8
     }
   }
  
@@ -684,20 +586,6 @@
   GMTK::constrain2sphere(*grid_, uout);
   for ( i=0; i<nstate; i++ )  {
     if ( ggfx_ != NULLPTR ) {
-<<<<<<< HEAD
-      ggfx_->doOp(*uout[i], typename GGFX<T>::Smooth());
-    }
-  }
-
-} // end of method step_s (1)
-
-//**********************************************************************************
-//**********************************************************************************
-// METHOD     : step_s (2)
-// DESCRIPTION: Computes one SSP RK step at specified timestep. Note: callback 
-//              to RHS-computation function must be set prior to entry.
-//              The input state is overwritten.
-=======
       ggfx_->doOp(*uout[i], GGFX_OP_SMOOTH);
     }
   }
@@ -712,26 +600,16 @@
 //              to RHS-computation function must be set prior to entry.
 //              The input state is overwritten. This is a driver for specific
 //              methods that handle different norder_ and nstage_.
->>>>>>> a9d60ec8
-//
-// ARGUMENTS  : t    : time, t^n, for state, uin=u^n
-//              uin  : initial (entry) state, u^n
-//              dt   : time step
-//              tmp  : tmp space. Must have at least NState*(M+1)+1 vectors,
-//                     where NState is the number of state vectors.
-//               
-// RETURNS    : none.
-//**********************************************************************************
-template<typename T>
-<<<<<<< HEAD
-void GExRKStepper<T>::step_s(const Time &t, State &uin, State &uf, State &ub,  
-                           const Time &dt, State &tmp)
-{
-
-  assert(FALSE && "Not ready yet");
-
-} // end of method step_s (2)
-=======
+//
+// ARGUMENTS  : t    : time, t^n, for state, uin=u^n
+//              uin  : initial (entry) state, u^n
+//              dt   : time step
+//              tmp  : tmp space. Must have at least NState*(M+1)+1 vectors,
+//                     where NState is the number of state vectors.
+//               
+// RETURNS    : none.
+//**********************************************************************************
+template<typename T>
 void GExRKStepper<T>::step_ssp(const Time &t, State &uin, State &uf, State &ub,  
                            const Time &dt, State &tmp)
 {
@@ -739,7 +617,6 @@
   assert(FALSE && "Not implemented yet");
 
 } // end of method step_ssp (2)
->>>>>>> a9d60ec8
 
 
 //**********************************************************************************
