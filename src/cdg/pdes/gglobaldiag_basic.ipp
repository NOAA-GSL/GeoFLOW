//==================================================================================
// Module       : gglobaldiag_basic.ipp
// Date         : 3/28/19 (DLR)
// Description  : Observer object for carrying out L2 & extrema diagnostics for
//                kinetic quantities
// Copyright    : Copyright 2019. Colorado State University. All rights reserved
// Derived From : ObserverBase.
//==================================================================================

//**********************************************************************************
//**********************************************************************************
// METHOD : Constructor method (1)
// DESC   : Instantiate with Traits
// ARGS   : traits: Traits sturcture
//**********************************************************************************
template<typename EquationType>
GGlobalDiag_basic<EquationType>::GGlobalDiag_basic(const EqnBasePtr &equation, Grid &grid, typename ObserverBase<EquationType>::Traits &traits):
ObserverBase<EquationType>(equation, grid, traits),
bInit_          (FALSE),
cycle_          (0),
ocycle_         (1),
cycle_last_     (0),
time_last_      (0.0),
grid_           (&grid)
{ 
  traits_ = traits;
  utmp_   = static_cast<GTVector<GTVector<GFTYPE>*>*>(utmp_);
  myrank_ = GComm::WorldRank(grid.get_comm());
} // end of constructor (1) method


//**********************************************************************************
//**********************************************************************************
// METHOD     : observe_impl
// DESCRIPTION: Compute energy, enstrophy, helicity, and energy injection, 
//              and output to one file. Compute max of energy, enstrophy,
//              and output to another file.
//
// ARGUMENTS  : t    : time, t^n, for state, uin=u^n
//              u    : state
//              uf   : forcing
//               
// RETURNS    : none.
//**********************************************************************************
template<typename EquationType>
void GGlobalDiag_basic<EquationType>::observe_impl(const Time &t, const State &u, const State &uf)
{
  init(t,u);

  mpixx::communicator comm;

<<<<<<< HEAD
   
=======
>>>>>>> a7755779
  if ( (traits_.itype == ObserverBase<EquationType>::OBS_CYCLE 
        && (cycle_-cycle_last_+1) >= traits_.cycle_interval)
    || (traits_.itype == ObserverBase<EquationType>::OBS_TIME  
        &&  t-time_last_ >= traits_.time_interval) ) {

    do_kinetic_L2 (t, u, uf, "gbalance.txt");
    do_kinetic_max(t, u, uf, "gmax.txt");
    cycle_last_ = cycle_+1;
    time_last_  = t;
    ocycle_++;
  }
  cycle_++;
  
} // end of method observe_impl


//**********************************************************************************
//**********************************************************************************
// METHOD     : init
// DESCRIPTION: Fill member index and name data based on traits
// ARGUMENTS  : t  : state time
//              u  : state variable
// RETURNS    : none.
//**********************************************************************************
template<typename EquationType>
void GGlobalDiag_basic<EquationType>::init(const Time t, const State &u)
{
   assert(utmp_ != NULLPTR && this->utmp_->size() > 1
       && "tmp space not set, or is insufficient");

   if ( bInit_ ) return;

   sidir_ = traits_.idir;
   sodir_ = traits_.odir;
 
   time_last_  = this->traits_.start_time ;
   ocycle_     = this->traits_.start_ocycle;


   // Find State's kinetic components:
   assert(this->eqn_ptr_ != NULL && "Equation implementation must be set");

   GSIZET   *iwhere=NULLPTR;
   GSIZET    nwhere=0;
   CompDesc *icomptype = &(this->eqn_ptr_->comptype());
   icomptype->contains(GSC_KINETIC, iwhere, nwhere);
   for ( GSIZET j=0; j<nwhere; j++ ) ikinetic_.push_back(iwhere[j]);

   if ( iwhere != NULLPTR ) delete [] iwhere;

   ku_.resize(ikinetic_.size());
   

   // Find State's kinetic components:
   assert(this->eqn_ptr_ != NULL && "Equation implementation must be set");

   GSIZET   *iwhere=NULLPTR;
   GSIZET    nwhere=0;
   CompDesc *icomptype = &(this->eqn_ptr_->comptype());
   icomptype->contains(GSC_KINETIC, iwhere, nwhere);
   for ( GSIZET j=0; j<nwhere; j++ ) ikinetic_.push_back(iwhere[j]);

   if ( iwhere != NULLPTR ) delete [] iwhere;

   ku_.resize(ikinetic_.size());
   

   bInit_ = TRUE;
 
} // end of method init


//**********************************************************************************
//**********************************************************************************
// METHOD     : do_kinetic_L2
// DESCRIPTION: Compute integrated diagnostic quantities, and output to file
// ARGUMENTS  : t  : state time
//              uu : state variable
//              uf : forcing
//              fname: file name
// RETURNS    : none.
//**********************************************************************************
template<typename EquationType>
void GGlobalDiag_basic<EquationType>::do_kinetic_L2(const Time t, const State &u, const State &uf, const GString fname)
{
  assert(utmp_ != NULLPTR && utmp_->size() > 3
      && "tmp space not set, or is insufficient");

  
<<<<<<< HEAD
=======
  GBOOL   isreduced= FALSE;
  GBOOL   ismax    = FALSE;
>>>>>>> a7755779
  GINT    ndim = grid_->gtype() == GE_2DEMBEDDED ? 3 : GDIM;
  GFTYPE absu, absw, ener, enst, hel, fv, rhel;
  GTVector<GFTYPE> lmax(5), gmax(5);

  // Make things a little easier:
  GTVector<GTVector<GFTYPE>*> utmp(5);
  for ( GINT j=0; j<5; j++ ) utmp[j] = (*utmp_)[j];

  // Find kinetic components to operate on:
  for ( GINT j=0; j<ikinetic_.size(); j++ ) ku_[j] = u[ikinetic_[j]];


<<<<<<< HEAD
  // Energy = <u^2>/2:
  ener = 0.0;
  for ( GINT j=0; j<ku_.size(); j++ ) {
   *utmp[0] = *ku_[j];
    utmp[0]->pow(2);
    ener += grid_->integrate(*utmp[0],*utmp[1]); 
  }
  ener *= 0.5*ivol_;
=======
  // Energy = <u^2>/2
  lmax[0] = GMTK::energy(*grid_, ku_, utmp, isreduced, ismax);
>>>>>>> a7755779
 

  // Enstrophy = <omega^2>/2
<<<<<<< HEAD
  enst = 0.0;
  if ( ku_.size() == 1 ) {
    for ( GINT j=0; j<ndim; j++ ) {
      GMTK::grad<GFTYPE>(*grid_, *ku_[0], j+1, utmp, *utmp[2]);
      utmp[2]->pow(2);
      enst += grid_->integrate(*utmp[2],*utmp[0]); 
    }
  }
  else {
    for ( GINT j=0; j<ku_.size(); j++ ) {
      GMTK::curl<GFTYPE>(*grid_, ku_, j+1, utmp, *utmp[2]);
=======
  lmax[1] = 0.0;
  if ( ku_.size() == 1 ) {
    for ( GINT j=0; j<ndim; j++ ) {
      GMTK::grad<GFTYPE>(*grid_, *ku_[0], j+1, utmp, *utmp[2]);
>>>>>>> a7755779
      utmp[2]->pow(2);
      lmax[1] += grid_->integrate(*utmp[2],*utmp[0], isreduced); 
    }
    lmax[1] *= 0.5*grid_->ivolume();
  }
  else {
    lmax[1] = GMTK::enstrophy(*grid_, ku_, utmp, isreduced, ismax);
  }

  // Energy injection = <f.u>
<<<<<<< HEAD
  fv = 0.0;
  if ( uf.size() > 0 ) {
    *utmp[1] = 0.0;
    for ( GINT j=0; j<ndim; j++ ) {
      if ( uf[j] == NULLPTR ) continue;
      *utmp[1] = *uf[j];
      utmp[1]->pointProd(*ku_[j]);
      fv += grid_->integrate(*utmp[1],*utmp[0]); 
    }
    fv *= ivol_;
  }

  // Helicity = <u.omega>
  hel = 0.0;
  if ( ku_.size() > 1 ) {
    for ( GINT j=0; j<ndim; j++ ) {
      GMTK::curl<GFTYPE>(*grid_, ku_, j+1, utmp, *utmp[2]);
      utmp[2]->pointProd(*ku_[j]);
      hel += grid_->integrate(*utmp[2],*utmp[0]); 
    }
  }
  hel *= ivol_;

  // Relative helicity = <u.omega/(|u|*|omega|)>
  rhel = 0.0;
  if ( ku_.size() > 1 ) {
    // Compute |u|:
    *utmp[3] = 0.0;
    for ( GINT j=0; j<ndim; j++ ) {
     *utmp[1] = *ku_[j];
      utmp[1]->pow(2);
     *utmp[3] += *utmp[1];
    }
    utmp[3]->pow(0.5);
    
    // Compute |curl u| = |omega|:
    *utmp[4] = 0.0;
    for ( GINT j=0; j<ndim; j++ ) {
      GMTK::curl<GFTYPE>(*grid_, ku_, j+1, utmp, *utmp[2]);
      utmp[2]->pow(2);
     *utmp[4] += *utmp[2];
    }
    utmp[4]->pow(0.5);

    // Create 1/|u| |omega| :
    GFTYPE tiny = std::numeric_limits<GFTYPE>::epsilon();
    for ( GSIZET k=0; k<ku_[0]->size(); k++ )  
      (*utmp[3])[k] = 1.0/( (*utmp[3])[k] * (*utmp[4])[k] + tiny );

    // Compute <u.omega / |u| |omega| >:
    for ( GINT j=0; j<ndim; j++ ) {
      GMTK::curl<GFTYPE>(*grid_, ku_, j+1, utmp, *utmp[2]);
      utmp[2]->pointProd(*ku_[j]);
      utmp[2]->pointProd(*utmp[3]);
      rhel += grid_->integrate(*utmp[2],*utmp[0]); 
    }
  }
  rhel *= ivol_;

=======
  lmax[2] = GMTK::energyinj(*grid_, ku_, uf, utmp, isreduced, ismax);

  // Helicity = <u.omega>
  lmax[3] = GMTK::helicity(*grid_, ku_, utmp, isreduced, ismax);

  // Relative helicity = <u.omega/(|u|*|omega|)>
  lmax[4] = GMTK::relhelicity(*grid_, ku_, utmp, isreduced, ismax);
>>>>>>> a7755779

  // Gather final max's:
  GComm::Allreduce(lmax.data(), gmax.data(), 5, T2GCDatatype<GFTYPE>(), GC_OP_SUM, grid_->get_comm());
  ener = gmax[0]; enst = gmax[1]; fv = gmax[2]; hel = gmax[3]; rhel = gmax[4];

  // Print data to file:
  std::ifstream itst;
  std::ofstream ios;
  GString       fullfile = sodir_ + "/" + fname;

  if ( myrank_ == 0 ) {
    itst.open(fullfile);
    ios.open(fullfile,std::ios_base::app);

    // Write header, if required:
    if ( itst.peek() == std::ofstream::traits_type::eof() ) {
    ios << "#time    KE     Enst     f.v    hel     rhel " << std::endl;
    }
    itst.close();

    ios << t  
        << "    " << ener  << "    "  << enst 
        << "    " << fv    << "    "  << hel
        << "    " << rhel  
        << std::endl;
    ios.close();
  }
 
} // end of method do_kinetic_L2


//**********************************************************************************
//**********************************************************************************
// METHOD     : do_kinetic_max
// DESCRIPTION: Compute max quantities, and output to file
// ARGUMENTS  : t    : state time
//              u    : state variable
//              uf   : forcing
//              fname: file name
// RETURNS    : none.
//**********************************************************************************
template<typename EquationType>
void GGlobalDiag_basic<EquationType>::do_kinetic_max(const Time t, const State &u, const State &uf, const GString fname)
{
  assert(utmp_ != NULLPTR && utmp_->size() > 5
      && "tmp space not set, or is insufficient");

<<<<<<< HEAD
=======
  GBOOL   isreduced= FALSE;
  GBOOL   ismax    = TRUE;
>>>>>>> a7755779
  GINT   ndim = grid_->gtype() == GE_2DEMBEDDED ? 3 : GDIM;
  GFTYPE absu, absw, ener, enst, hel, fv, rhel;
  GTVector<GFTYPE> lmax(5), gmax(5);

  // Make things a little easier:
  GTVector<GTVector<GFTYPE>*> utmp(6);
  for ( GINT j=0; j<6; j++ ) utmp[j] = (*utmp_)[j];

  // Find kinetic components to operate on:
  for ( GINT j=0; j<ikinetic_.size(); j++ ) ku_[j] = u[ikinetic_[j]];

<<<<<<< HEAD
  // Energy = u^2/2:
  *utmp[1] = 0.0;
  for ( GINT j=0; j<ku_.size(); j++ ) {
   *utmp[0] = *ku_[j];
    utmp[0]->pow(2);
   *utmp[1] += *utmp[0];
  }
  lmax[0] = 0.5*utmp[1]->max();
 
  // Enstrophy = omega^2/2
  *utmp[3] = 0.0;
  if ( ku_.size() == 1 ) {
    for ( GINT j=0; j<ndim; j++ ) {
      GMTK::grad<GFTYPE>(*grid_, *ku_[0], j+1, utmp, *utmp[2]);
      utmp[2]->pow(2);
     *utmp[3] += *utmp[2];
    }
  }
  else {
    for ( GINT j=0; j<ndim; j++ ) {
      GMTK::curl<GFTYPE>(*grid_, ku_, j+1, utmp, *utmp[2]);
=======
  // Energy = <u^2>/2
  lmax[0] = GMTK::energy(*grid_, ku_, utmp, isreduced, ismax);
 
  // Enstrophy = <omega^2>/2
  lmax[1] = 0.0;
  if ( ku_.size() == 1 ) {
    for ( GINT j=0; j<ndim; j++ ) {
      GMTK::grad<GFTYPE>(*grid_, *ku_[0], j+1, utmp, *utmp[2]);
>>>>>>> a7755779
      utmp[2]->pow(2);
      lmax[1] += grid_->integrate(*utmp[2],*utmp[0], isreduced); 
    }
    lmax[1] *= 0.5*grid_->ivolume();
  }
<<<<<<< HEAD
  lmax[1] = 0.5*utmp[3]->max();

  // Energy injection = f.u
  lmax[2] = 0.0;
  if ( uf.size() > 0 ) {
    *utmp[3] = 0.0;
    for ( GINT j=0; j<ku_.size(); j++ ) {
      if ( uf[ikinetic_[j]] == NULLPTR ) continue;  
     *utmp[1] = *uf[ikinetic_[j]];
      utmp[1]->pointProd(*ku_[j]);
     *utmp[3] += *utmp[1];
    }
    lmax[2] = utmp[3]->amax();
  }

  // Helicity = u.omega
  *utmp[3] = 0.0;
  if ( ku_.size() > 1 ) {
    for ( GINT j=0; j<ndim; j++ ) {
      GMTK::curl<GFTYPE>(*grid_, ku_, j+1, utmp, *utmp[2]);
      utmp[2]->pointProd(*ku_[j]);
     *utmp[3] += *utmp[2];
    }
  }
  lmax[3] = utmp[3]->amax();

  // Relative helicity = u.omega/(|u|*|omega|)
  *utmp[5] = 0.0;
  if ( ku_.size() > 1 ) {
    // Compute |u|:
    *utmp[3] = 0.0;
    for ( GINT j=0; j<ndim; j++ ) {
     *utmp[1] = *ku_[j];
      utmp[1]->pow(2);
     *utmp[3] += *utmp[1];
    }
    utmp[3]->pow(0.5);
    
    // Compute |curl u| = |omega|:
    *utmp[4] = 0.0;
    for ( GINT j=0; j<ndim; j++ ) {
      GMTK::curl<GFTYPE>(*grid_, ku_, j+1, utmp, *utmp[2]);
      utmp[2]->pow(2);
     *utmp[4] += *utmp[2];
    }
    utmp[4]->pow(0.5);

    // Create 1/|u| |omega| :
    GFTYPE tiny = std::numeric_limits<GFTYPE>::epsilon();
    for ( GSIZET k=0; k<ku_[0]->size(); k++ )  
      (*utmp[3])[k] = 1.0/( (*utmp[3])[k] * (*utmp[4])[k] + tiny );

    // Compute u.omega / |u| |omega|: 
    for ( GINT j=0; j<ndim; j++ ) {
      GMTK::curl<GFTYPE>(*grid_, ku_, j+1, utmp, *utmp[2]);
      utmp[2]->pointProd(*ku_[j]);
      utmp[2]->pointProd(*utmp[3]);
     *utmp[5] += *utmp[2];
    }
  }
  lmax[4] = utmp[5]->amax();
=======
  else {
    lmax[1] = GMTK::enstrophy(*grid_, ku_, utmp, isreduced, ismax);
  }

  // Energy injection = <f.u>
  lmax[2] = GMTK::energyinj(*grid_, ku_, uf, utmp, isreduced, ismax);

  // Helicity = <u.omega>
  lmax[3] = GMTK::helicity(*grid_, ku_, utmp, isreduced, ismax);

  // Relative helicity = <u.omega/(|u|*|omega|)>
  lmax[4] = GMTK::relhelicity(*grid_, ku_, utmp, isreduced, ismax);

>>>>>>> a7755779

  // Gather final max's:
  GComm::Allreduce(lmax.data(), gmax.data(), 5, T2GCDatatype<GFTYPE>(), GC_OP_MAX, grid_->get_comm());
  ener = gmax[0]; enst = gmax[1]; fv = gmax[2]; hel = gmax[3]; rhel = gmax[4];
  

  // Print data to file:
  std::ifstream itst;
  std::ofstream ios;
  GString       fullfile = sodir_ + "/" + fname;

  if ( myrank_ == 0 ) {
    itst.open(fullfile);
    ios.open(fullfile,std::ios_base::app);

    // Write header, if required:
    if ( itst.peek() == std::ofstream::traits_type::eof() ) {
    ios << "#time    KE     Enst     f.v    hel     rhel " << std::endl;
    }
    itst.close();

    ios << t  
        << "    " << ener  << "    "  << enst 
        << "    " << fv    << "    "  << hel
        << "    " << rhel  
        << std::endl;
    ios.close();
  }
 
} // end of method do_kinetic_max

;<|MERGE_RESOLUTION|>--- conflicted
+++ resolved
@@ -49,10 +49,6 @@
 
   mpixx::communicator comm;
 
-<<<<<<< HEAD
-   
-=======
->>>>>>> a7755779
   if ( (traits_.itype == ObserverBase<EquationType>::OBS_CYCLE 
         && (cycle_-cycle_last_+1) >= traits_.cycle_interval)
     || (traits_.itype == ObserverBase<EquationType>::OBS_TIME  
@@ -142,11 +138,8 @@
       && "tmp space not set, or is insufficient");
 
   
-<<<<<<< HEAD
-=======
   GBOOL   isreduced= FALSE;
   GBOOL   ismax    = FALSE;
->>>>>>> a7755779
   GINT    ndim = grid_->gtype() == GE_2DEMBEDDED ? 3 : GDIM;
   GFTYPE absu, absw, ener, enst, hel, fv, rhel;
   GTVector<GFTYPE> lmax(5), gmax(5);
@@ -159,41 +152,16 @@
   for ( GINT j=0; j<ikinetic_.size(); j++ ) ku_[j] = u[ikinetic_[j]];
 
 
-<<<<<<< HEAD
-  // Energy = <u^2>/2:
-  ener = 0.0;
-  for ( GINT j=0; j<ku_.size(); j++ ) {
-   *utmp[0] = *ku_[j];
-    utmp[0]->pow(2);
-    ener += grid_->integrate(*utmp[0],*utmp[1]); 
-  }
-  ener *= 0.5*ivol_;
-=======
   // Energy = <u^2>/2
   lmax[0] = GMTK::energy(*grid_, ku_, utmp, isreduced, ismax);
->>>>>>> a7755779
  
 
   // Enstrophy = <omega^2>/2
-<<<<<<< HEAD
-  enst = 0.0;
+  lmax[1] = 0.0;
   if ( ku_.size() == 1 ) {
     for ( GINT j=0; j<ndim; j++ ) {
       GMTK::grad<GFTYPE>(*grid_, *ku_[0], j+1, utmp, *utmp[2]);
       utmp[2]->pow(2);
-      enst += grid_->integrate(*utmp[2],*utmp[0]); 
-    }
-  }
-  else {
-    for ( GINT j=0; j<ku_.size(); j++ ) {
-      GMTK::curl<GFTYPE>(*grid_, ku_, j+1, utmp, *utmp[2]);
-=======
-  lmax[1] = 0.0;
-  if ( ku_.size() == 1 ) {
-    for ( GINT j=0; j<ndim; j++ ) {
-      GMTK::grad<GFTYPE>(*grid_, *ku_[0], j+1, utmp, *utmp[2]);
->>>>>>> a7755779
-      utmp[2]->pow(2);
       lmax[1] += grid_->integrate(*utmp[2],*utmp[0], isreduced); 
     }
     lmax[1] *= 0.5*grid_->ivolume();
@@ -203,67 +171,6 @@
   }
 
   // Energy injection = <f.u>
-<<<<<<< HEAD
-  fv = 0.0;
-  if ( uf.size() > 0 ) {
-    *utmp[1] = 0.0;
-    for ( GINT j=0; j<ndim; j++ ) {
-      if ( uf[j] == NULLPTR ) continue;
-      *utmp[1] = *uf[j];
-      utmp[1]->pointProd(*ku_[j]);
-      fv += grid_->integrate(*utmp[1],*utmp[0]); 
-    }
-    fv *= ivol_;
-  }
-
-  // Helicity = <u.omega>
-  hel = 0.0;
-  if ( ku_.size() > 1 ) {
-    for ( GINT j=0; j<ndim; j++ ) {
-      GMTK::curl<GFTYPE>(*grid_, ku_, j+1, utmp, *utmp[2]);
-      utmp[2]->pointProd(*ku_[j]);
-      hel += grid_->integrate(*utmp[2],*utmp[0]); 
-    }
-  }
-  hel *= ivol_;
-
-  // Relative helicity = <u.omega/(|u|*|omega|)>
-  rhel = 0.0;
-  if ( ku_.size() > 1 ) {
-    // Compute |u|:
-    *utmp[3] = 0.0;
-    for ( GINT j=0; j<ndim; j++ ) {
-     *utmp[1] = *ku_[j];
-      utmp[1]->pow(2);
-     *utmp[3] += *utmp[1];
-    }
-    utmp[3]->pow(0.5);
-    
-    // Compute |curl u| = |omega|:
-    *utmp[4] = 0.0;
-    for ( GINT j=0; j<ndim; j++ ) {
-      GMTK::curl<GFTYPE>(*grid_, ku_, j+1, utmp, *utmp[2]);
-      utmp[2]->pow(2);
-     *utmp[4] += *utmp[2];
-    }
-    utmp[4]->pow(0.5);
-
-    // Create 1/|u| |omega| :
-    GFTYPE tiny = std::numeric_limits<GFTYPE>::epsilon();
-    for ( GSIZET k=0; k<ku_[0]->size(); k++ )  
-      (*utmp[3])[k] = 1.0/( (*utmp[3])[k] * (*utmp[4])[k] + tiny );
-
-    // Compute <u.omega / |u| |omega| >:
-    for ( GINT j=0; j<ndim; j++ ) {
-      GMTK::curl<GFTYPE>(*grid_, ku_, j+1, utmp, *utmp[2]);
-      utmp[2]->pointProd(*ku_[j]);
-      utmp[2]->pointProd(*utmp[3]);
-      rhel += grid_->integrate(*utmp[2],*utmp[0]); 
-    }
-  }
-  rhel *= ivol_;
-
-=======
   lmax[2] = GMTK::energyinj(*grid_, ku_, uf, utmp, isreduced, ismax);
 
   // Helicity = <u.omega>
@@ -271,7 +178,6 @@
 
   // Relative helicity = <u.omega/(|u|*|omega|)>
   lmax[4] = GMTK::relhelicity(*grid_, ku_, utmp, isreduced, ismax);
->>>>>>> a7755779
 
   // Gather final max's:
   GComm::Allreduce(lmax.data(), gmax.data(), 5, T2GCDatatype<GFTYPE>(), GC_OP_SUM, grid_->get_comm());
@@ -319,11 +225,8 @@
   assert(utmp_ != NULLPTR && utmp_->size() > 5
       && "tmp space not set, or is insufficient");
 
-<<<<<<< HEAD
-=======
   GBOOL   isreduced= FALSE;
   GBOOL   ismax    = TRUE;
->>>>>>> a7755779
   GINT   ndim = grid_->gtype() == GE_2DEMBEDDED ? 3 : GDIM;
   GFTYPE absu, absw, ener, enst, hel, fv, rhel;
   GTVector<GFTYPE> lmax(5), gmax(5);
@@ -335,29 +238,6 @@
   // Find kinetic components to operate on:
   for ( GINT j=0; j<ikinetic_.size(); j++ ) ku_[j] = u[ikinetic_[j]];
 
-<<<<<<< HEAD
-  // Energy = u^2/2:
-  *utmp[1] = 0.0;
-  for ( GINT j=0; j<ku_.size(); j++ ) {
-   *utmp[0] = *ku_[j];
-    utmp[0]->pow(2);
-   *utmp[1] += *utmp[0];
-  }
-  lmax[0] = 0.5*utmp[1]->max();
- 
-  // Enstrophy = omega^2/2
-  *utmp[3] = 0.0;
-  if ( ku_.size() == 1 ) {
-    for ( GINT j=0; j<ndim; j++ ) {
-      GMTK::grad<GFTYPE>(*grid_, *ku_[0], j+1, utmp, *utmp[2]);
-      utmp[2]->pow(2);
-     *utmp[3] += *utmp[2];
-    }
-  }
-  else {
-    for ( GINT j=0; j<ndim; j++ ) {
-      GMTK::curl<GFTYPE>(*grid_, ku_, j+1, utmp, *utmp[2]);
-=======
   // Energy = <u^2>/2
   lmax[0] = GMTK::energy(*grid_, ku_, utmp, isreduced, ismax);
  
@@ -366,75 +246,11 @@
   if ( ku_.size() == 1 ) {
     for ( GINT j=0; j<ndim; j++ ) {
       GMTK::grad<GFTYPE>(*grid_, *ku_[0], j+1, utmp, *utmp[2]);
->>>>>>> a7755779
       utmp[2]->pow(2);
       lmax[1] += grid_->integrate(*utmp[2],*utmp[0], isreduced); 
     }
     lmax[1] *= 0.5*grid_->ivolume();
   }
-<<<<<<< HEAD
-  lmax[1] = 0.5*utmp[3]->max();
-
-  // Energy injection = f.u
-  lmax[2] = 0.0;
-  if ( uf.size() > 0 ) {
-    *utmp[3] = 0.0;
-    for ( GINT j=0; j<ku_.size(); j++ ) {
-      if ( uf[ikinetic_[j]] == NULLPTR ) continue;  
-     *utmp[1] = *uf[ikinetic_[j]];
-      utmp[1]->pointProd(*ku_[j]);
-     *utmp[3] += *utmp[1];
-    }
-    lmax[2] = utmp[3]->amax();
-  }
-
-  // Helicity = u.omega
-  *utmp[3] = 0.0;
-  if ( ku_.size() > 1 ) {
-    for ( GINT j=0; j<ndim; j++ ) {
-      GMTK::curl<GFTYPE>(*grid_, ku_, j+1, utmp, *utmp[2]);
-      utmp[2]->pointProd(*ku_[j]);
-     *utmp[3] += *utmp[2];
-    }
-  }
-  lmax[3] = utmp[3]->amax();
-
-  // Relative helicity = u.omega/(|u|*|omega|)
-  *utmp[5] = 0.0;
-  if ( ku_.size() > 1 ) {
-    // Compute |u|:
-    *utmp[3] = 0.0;
-    for ( GINT j=0; j<ndim; j++ ) {
-     *utmp[1] = *ku_[j];
-      utmp[1]->pow(2);
-     *utmp[3] += *utmp[1];
-    }
-    utmp[3]->pow(0.5);
-    
-    // Compute |curl u| = |omega|:
-    *utmp[4] = 0.0;
-    for ( GINT j=0; j<ndim; j++ ) {
-      GMTK::curl<GFTYPE>(*grid_, ku_, j+1, utmp, *utmp[2]);
-      utmp[2]->pow(2);
-     *utmp[4] += *utmp[2];
-    }
-    utmp[4]->pow(0.5);
-
-    // Create 1/|u| |omega| :
-    GFTYPE tiny = std::numeric_limits<GFTYPE>::epsilon();
-    for ( GSIZET k=0; k<ku_[0]->size(); k++ )  
-      (*utmp[3])[k] = 1.0/( (*utmp[3])[k] * (*utmp[4])[k] + tiny );
-
-    // Compute u.omega / |u| |omega|: 
-    for ( GINT j=0; j<ndim; j++ ) {
-      GMTK::curl<GFTYPE>(*grid_, ku_, j+1, utmp, *utmp[2]);
-      utmp[2]->pointProd(*ku_[j]);
-      utmp[2]->pointProd(*utmp[3]);
-     *utmp[5] += *utmp[2];
-    }
-  }
-  lmax[4] = utmp[5]->amax();
-=======
   else {
     lmax[1] = GMTK::enstrophy(*grid_, ku_, utmp, isreduced, ismax);
   }
@@ -448,7 +264,6 @@
   // Relative helicity = <u.omega/(|u|*|omega|)>
   lmax[4] = GMTK::relhelicity(*grid_, ku_, utmp, isreduced, ismax);
 
->>>>>>> a7755779
 
   // Gather final max's:
   GComm::Allreduce(lmax.data(), gmax.data(), 5, T2GCDatatype<GFTYPE>(), GC_OP_MAX, grid_->get_comm());
