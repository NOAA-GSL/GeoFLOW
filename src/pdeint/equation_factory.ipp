--- conflicted
+++ resolved
@@ -72,44 +72,6 @@
 	else if( "pde_mconv" == equation_name ) {
 		using EqnImpl = GMConv<ET>;
 
-<<<<<<< HEAD
-                ctraits.docoriolis= eqn_ptree.getValue<bool>  ("docoriolis");
-                ctraits.dodry     = eqn_ptree.getValue<bool>  ("dodry");
-                ctraits.dofallout = eqn_ptree.getValue<bool>  ("dofallout");
-                ctraits.dograv    = eqn_ptree.getValue<bool>  ("dogravity");
-                ctraits.usebase   = eqn_ptree.getValue<bool>  ("usebase_state");
-                ctraits.nbase     = ctraits.usebase ? 2 : 0;
-                ctraits.nlsector  = eqn_ptree.getValue<bool>  ("nliq",0);
-                ctraits.nisector  = eqn_ptree.getValue<bool>  ("nice",0);
-                ctraits.nsolve    = GDIM + 2                 // mom + denTot + energy_den
-                                  + (!ctraits.dodry ? 1 : 0) // vapor
-                                  + ( ctraits.dofallout ? ctraits.nlsector 
-                                                        + ctraits.nisector : 0); // q_i
-                ctraits.nstate    =  ctraits.nsolve
-                                  + (ctraits.dofallout ? ctraits.nlsector 
-                                                       + ctraits.nisector : 0)
-                                  + (ctraits.usebase ? 2 : 0);
-                ctraits.bconserved= eqn_ptree.getValue<bool>  ("bconserved",false);
-                ctraits.bforced   = eqn_ptree.getValue<bool>  ("use_forcing",false);
-                ctraits.Ts_base   = eqn_ptree.getValue<double>("T_surf"); // K
-                ctraits.P0_base   = eqn_ptree.getValue<double>("P0"); // millibar = hPa
-                ctraits.P0_base *= 100.0; // convert from mb to Pa
-                ctraits.variabledt= stp_ptree.getValue<bool>  ("variable_dt",false);
-                ctraits.bvarvterm = stp_ptree.getValue<bool>  ("variable_term_vel",false);
-                ctraits.itorder   = stp_ptree.getValue<int>   ("time_deriv_order",4);
-                ctraits.inorder   = stp_ptree.getValue<int>   ("extrap_order",2);
-                ctraits.courant   = stp_ptree.getValue<double>("courant",0.5);
-                ctraits.ssteptype = stp_ptree.getValue<std::string>
-                                                             ("stepping_method","GSTEPPER_EXRK");
-                ctraits.nu        = dis_ptree.getValue<double>("nu");
-                ctraits.kappa     = dis_ptree.getValue<double>("kappa");
-                for ( auto i=0; i<GDIM; i++ ) default_comps.push_back(i);
-                comps            = eqn_ptree.getArray<int>   ("forcing_comp",default_comps);
-                ctraits.iforced.resize(comps.size());
-                ctraits.iforced   = comps; // traits.iforced may be a different d.structure
-                if ( ctraits.docoriolis ) {
-                  dstd            = eqn_ptree.getArray<GFTYPE>("omega");
-=======
                 ctraits.docoriolis  = eqn_ptree.getValue<bool>  ("docoriolis");
                 ctraits.dodry       = eqn_ptree.getValue<bool>  ("dodry");
                 ctraits.dofallout   = eqn_ptree.getValue<bool>  ("dofallout");
@@ -153,25 +115,16 @@
                 ctraits.iforced     = comps; // traits.iforced may be a different d.structure
                 if ( ctraits.docoriolis ) {
                   dstd              = eqn_ptree.getArray<GFTYPE>("omega");
->>>>>>> a9d60ec8
                 } 
                 else {
                   dstd.resize(0);
                 }
                 ctraits.omega.resize(dstd.size());
-<<<<<<< HEAD
-                ctraits.omega     = dstd; 
-
-		// Allocate equation Implementation
-		std::shared_ptr<EqnImpl> eqn_impl(new EqnImpl(grid, ctraits));
-
-=======
                 ctraits.omega       = dstd; 
 
 		// Allocate equation Implementation
 		std::shared_ptr<EqnImpl> eqn_impl(new EqnImpl(grid, ctraits));
 
->>>>>>> a9d60ec8
                 // Configure filter list:
                 int nsolve = eqn_impl->solve_size();
                 eqn_impl->get_filter_list().resize(nsolve);
