# Check CMake Version 
cmake_minimum_required(VERSION 3.1.0 FATAL_ERROR)

#
#---------------------------------------------------------------------
# Load user requested variables if set (i.e. User Hardwired Values)
# NOTE: Must be done before "project" or "enable_language()"
#---------------------------------------------------------------------
# Default: 
# > cmake -D GCONF=default ..
#
set(GCONF "default" CACHE STRING "Default GeoFLOW Configuration File")
set(GCONF_FILE "${CMAKE_SOURCE_DIR}/cmake/build.${GCONF}")
message("Loading Configuration -> ${GCONF_FILE}")
include(${GCONF_FILE})

#
#---------------------------------------------------------------------
# Project Setup
#---------------------------------------------------------------------
#
project("GeoFLOW" VERSION 0.0.0.1 LANGUAGES C CXX Fortran)
#set(PROJECT_VERSION_MAJOR 0)
#set(PROJECT_VERSION_MINOR 0)
#set(PROJECT_VERSION_PATCH 0)
#set(PROJECT_VERSION_TWEAK 1)

#---------------------------------------------------------------------
# User Configure Build Process
#---------------------------------------------------------------------
set(CMAKE_VERBOSE_MAKEFILE TRUE)
set(CMAKE_COLOR_MAKEFILE TRUE)
set(DEFAULT_BUILD_TYPE "Release")

#---------------------------------------------------------------------
# Set location of *.cmake modules
#---------------------------------------------------------------------
set(CMAKE_MODULE_PATH "${PROJECT_SOURCE_DIR}/cmake" ${CMAKE_MODULE_PATH})

#
#---------------------------------------------------------------------
# Force build in seperate directory
#---------------------------------------------------------------------
#
include(InSourceBuild)

#
#---------------------------------------------------------------------
# Directory Report
#---------------------------------------------------------------------
#
if(CMAKE_VERBOSE_MAKEFILE)
	message("")
	message("--------------------- Directory Report -----------------------")
	message(" ") # CMAKE directories are from top level CMakeLists.txt
	message("Top Level Directories:")
	message("CMAKE_SOURCE_DIR  = ${CMAKE_SOURCE_DIR}")
	message("CMAKE_BINARY_DIR  = ${CMAKE_BINARY_DIR}")
	message(" ") # PROJECT directories are for recent project call
	message("Project Level Directories:")
	message("PROJECT_SOURCE_DIR = ${PROJECT_SOURCE_DIR}")
	message("PROJECT_BINARY_DIR = ${PROJECT_BINARY_DIR}")
endif(CMAKE_VERBOSE_MAKEFILE)

#---------------------------------------------------------------------
# Locations of Installation & Report
#---------------------------------------------------------------------

# Source locations in source tree
set(MY_PROJECT_PREFIX ${PROJECT_SOURCE_DIR})
set(MY_PROJECT_INCDIR ${MY_PROJECT_PREFIX}/src)
set(MY_PROJECT_SRCDIR ${MY_PROJECT_PREFIX}/src)
set(MY_PROJECT_TSTDIR ${MY_PROJECT_PREFIX}/test)

# Where to place all libraries
set(MY_INSTALL_PREFIX ${CMAKE_BINARY_DIR})
set(MY_INSTALL_BINDIR ${MY_INSTALL_PREFIX}/bin)
set(MY_INSTALL_INCDIR ${MY_INSTALL_PREFIX}/include)
set(MY_INSTALL_SRCDIR ${MY_INSTALL_PREFIX}/src)
set(MY_INSTALL_LIBDIR ${MY_INSTALL_PREFIX}/lib)
set(MY_INSTALL_TSTDIR ${MY_INSTALL_PREFIX}/test)
set(MY_INSTALL_EXADIR ${MY_INSTALL_PREFIX}/examples)

if(CMAKE_VERBOSE_MAKEFILE)
	message(" ")
	message("Using Directories:")
	message("--- Original Locations ---")
	message("MY_PROJECT_PREFIX = ${MY_PROJECT_PREFIX}")
	message("MY_PROJECT_INCDIR = ${MY_PROJECT_INCDIR}")
	message("MY_PROJECT_SRCDIR = ${MY_PROJECT_SRCDIR}")
	message("MY_PROJECT_TSTDIR = ${MY_PROJECT_TSTDIR}")
	message(" ")
	message("--- Installation Locations ---")
	message("MY_INSTALL_PREFIX = ${MY_INSTALL_PREFIX}")
	message("MY_INSTALL_BINDIR = ${MY_INSTALL_BINDIR}")
	message("MY_INSTALL_INCDIR = ${MY_INSTALL_INCDIR}")
	message("MY_INSTALL_SRCDIR = ${MY_INSTALL_SRCDIR}")
	message("MY_INSTALL_LIBDIR = ${MY_INSTALL_LIBDIR}")
	message("MY_INSTALL_TSTDIR = ${MY_INSTALL_TSTDIR}")
	message("MY_INSTALL_EXADIR = ${MY_INSTALL_EXADIR}")
endif(CMAKE_VERBOSE_MAKEFILE)

#---------------------------------------------------------------------
# Detect Configuration for Record
#---------------------------------------------------------------------
include(RecordVars)

#---------------------------------------------------------------------
# Detect Library includes, flags, etc.
#---------------------------------------------------------------------
message("")
message("================================================================")
message("                    Searching for Libraries                     ")
message("================================================================")
if(${CMAKE_VERSION} VERSION_GREATER "3.11.999") 
	cmake_policy(SET CMP0074 NEW) # find_package search <name>_ROOT
endif()

if(USE_OPENMP)
message("")
message("--------------------- OpenMP Libraries ------------------------")
find_package(OpenMP REQUIRED)
if(CMAKE_VERBOSE_MAKEFILE)
	message("")
	message("OpenMP Found          = ${OpenMP_FOUND}")
	message("OpenMP F Comp Flags   = ${OpenMP_Fortran_FLAGS}")
	message("OpenMP F Includes     = ${OpenMP_Fortran_INCLUDE_PATH}")
	message("OpenMP F Link Flags   = ${OpenMP_Fortran_LINK_FLAGS}")
	message("OpenMP F Libraries    = ${OpenMP_Fortran_LIBRARIES}")
	message("OpenMP C Comp Flags   = ${OpenMP_C_FLAGS}")
	message("OpenMP C Includes     = ${OpenMP_C_INCLUDE_PATH}")
	message("OpenMP C Link Flags   = ${OpenMP_C_LINK_FLAGS}")
	message("OpenMP C Libraries    = ${OpenMP_C_LIBRARIES}")
	message("OpenMP C++ Comp Flags = ${OpenMP_CXX_FLAGS}")
	message("OpenMP C++ Includes   = ${OpenMP_CXX_INCLUDE_PATH}")
	message("OpenMP C++ Link Flags = ${OpenMP_CXX_LINK_FLAGS}")
	message("OpenMP C++ Libraries  = ${OpenMP_CXX_LIBRARIES}")
endif(CMAKE_VERBOSE_MAKEFILE)
endif(USE_OPENMP)

if(USE_MPI)
message("")
message("------------------------ MPI Libraries --------------------------")
find_package(MPI REQUIRED)
if(CMAKE_VERBOSE_MAKEFILE)
	message("")
	message("MPI F Found        = ${MPI_Fortran_FOUND}")
	message("MPI F Comp Flags   = ${MPI_Fortran_FLAGS}")
	message("MPI F Includes     = ${MPI_Fortran_INCLUDE_PATH}")
	message("MPI F Link Flags   = ${MPI_Fortran_LINK_FLAGS}")
	message("MPI F Libraries    = ${MPI_Fortran_LIBRARIES}")
	message("MPI C Found        = ${MPI_C_FOUND}")
	message("MPI C Comp Flags   = ${MPI_C_FLAGS}")
	message("MPI C Includes     = ${MPI_C_INCLUDE_PATH}")
	message("MPI C Link Flags   = ${MPI_C_LINK_FLAGS}")
	message("MPI C Libraries    = ${MPI_C_LIBRARIES}")
	message("MPI C++ Found      = ${MPI_CXX_FOUND}")
	message("MPI C++ Comp Flags = ${MPI_CXX_FLAGS}")
	message("MPI C++ Includes   = ${MPI_CXX_INCLUDE_PATH}")
	message("MPI C++ Link Flags = ${MPI_CXX_LINK_FLAGS}")
	message("MPI C++ Libraries  = ${MPI_CXX_LIBRARIES}")
endif(CMAKE_VERBOSE_MAKEFILE)
endif(USE_MPI)

if(USE_GPTL)
message("")
message("------------------------ GPTL Libraries --------------------------")
message("GPTL_ROOT = ${GPTL_ROOT}")
find_package(GPTL REQUIRED)
if(CMAKE_VERBOSE_MAKEFILE)
	message("")
	message("GPTL Found        = ${GPTL_FOUND}")
	message("GPTL Comp Flags   = ${GPTL_FLAGS}")
	message("GPTL Includes     = ${GPTL_INCLUDE_DIRS}")
	message("GPTL Libraries    = ${GPTL_LIBRARIES}")
endif(CMAKE_VERBOSE_MAKEFILE)
endif(USE_GPTL)

if(USE_PAPI)
message("")
message("------------------------ PAPI Libraries --------------------------")
message("PAPI_ROOT = ${PAPI_ROOT}")
find_package(PAPI REQUIRED)
if(CMAKE_VERBOSE_MAKEFILE)
	message("")
	message("PAPI Found        = ${PAPI_FOUND}")
	message("PAPI Comp Flags   = ${PAPI_FLAGS}")
	message("PAPI Includes     = ${PAPI_INCLUDE_DIRS}")
	message("PAPI Libraries    = ${PAPI_LIBRARIES}")
endif(CMAKE_VERBOSE_MAKEFILE)
endif(USE_PAPI)  

message("")
message("--------------------- Boost Libraries ------------------------")
message("BOOST_ROOT = ${BOOST_ROOT}")
set(Boost_DEBUG OFF)              # Enable debug output from FIND_PACKAGE
set(Boost_NO_SYSTEM_PATHS ON)     # Do not search system paths before BOOST_ROOT
set(Boost_USE_STATIC_LIBS ON)     # Static link to Boost libraries
set(Boost_USE_STATIC_RUNTIME OFF) # Use Boost static linked to C++ runtime
#set(Boost_USE_MULTITHREADED OFF)  # Use Boost multi-threaded code
<<<<<<< HEAD

message("")
message("Searching Boost:")
message("BOOST_ROOT = ${BOOST_ROOT}")
message("Boost_NO_SYSTEM_PATHS = ${Boost_NO_SYSTEM_PATHS}")
FIND_PACKAGE(Boost 1.65.0 COMPONENTS mpi serialization REQUIRED)
message("Boost Found               = ${Boost_FOUND}")
message("Boost Version             = ${Boost_VERSION}")
message("Boost Includes            = ${Boost_INCLUDE_DIRS}")
message("Boost Link Libraries      = ${Boost_LIBRARY_DIRS}")
message("Boost Component Libraries = ${Boost_LIBRARIES}")
#message("Boost_<C>_FOUND           = ${Boost_<C>_FOUND}") # Specific Component
=======
find_package(Boost 1.65.0 COMPONENTS mpi serialization REQUIRED)
if(CMAKE_VERBOSE_MAKEFILE)
	message("")
	message("Boost Found               = ${Boost_FOUND}")
	message("Boost Version             = ${Boost_VERSION}")
	message("Boost Includes            = ${Boost_INCLUDE_DIRS}")
	message("Boost Link Libraries      = ${Boost_LIBRARY_DIRS}")
	message("Boost Component Libraries = ${Boost_LIBRARIES}")
endif(CMAKE_VERBOSE_MAKEFILE)
>>>>>>> 0630a10c

#
#---------------------------------------------------------------------
# Compiler Feature Detection
#---------------------------------------------------------------------
# Hasn't proven to be very usefull. I find testing for the exact 
# feature of interest in the following section much better.
# Partialy because each compiler names features differently or 
# some not at all.
#
if(CMAKE_VERBOSE_MAKEFILE)
	message("")
	message("------------------ Compiler Feature Detection ---------------------")
	message("")
	message("CMAKE_CXX_COMPILER         = ${CMAKE_CXX_COMPILER}")
	message("CMAKE_CXX_COMPILER_ID      = ${CMAKE_CXX_COMPILER_ID}")
	message("CMAKE_CXX_COMPILER_VERSION = ${CMAKE_CXX_COMPILER_VERSION}")

	message("")
	message("CMake Version Test can for the following C++ features:")
	get_property(known_features GLOBAL PROPERTY CMAKE_CXX_KNOWN_FEATURES)
	foreach(i ${known_features})
		message("${i}")
	endforeach()
	
	message("")
	message("C++ Compiler Supported Features:")
	foreach(i ${CMAKE_CXX_COMPILE_FEATURES})
		message("${i}")
	endforeach()
endif(CMAKE_VERBOSE_MAKEFILE)

#---------------------------------------------------------------------
# Set Project Level Compiler Options
#---------------------------------------------------------------------
# ONLY those options which impact level of compiler errors
add_compile_options("-Werror")

#---------------------------------------------------------------------
# Check Platform Support
#---------------------------------------------------------------------

#message("")
#message("------------------------ Platform Support -------------------------")
#message("")

#include(cpp_chrono)   # Returns HAVE_CPP_CHRONO_H, C11_CHRONO_WORKS, C20_CHRONO_WORKS
#include(cpp_optional) # Returns HAVE_CPP_OPTIONAL_H, C17_OPTIONAL_WORKS
#include(cpp_variant)  # Returns HAVE_CPP_VARIANT_H, C17_VARIANT_WORKS
#include(posix_time)   # Returns POSIX_TIME_WORKS

#---------------------------------------------------------------------
# 
#---------------------------------------------------------------------

# Build Libraries & Applications
add_subdirectory(src)

# Build analysis tools
add_subdirectory(analysis/src)

# Build Executables
#add_subdirectory(src/apps)

# Build Tests for Libraries
add_subdirectory(test)
<|MERGE_RESOLUTION|>--- conflicted
+++ resolved
@@ -198,20 +198,6 @@
 set(Boost_USE_STATIC_LIBS ON)     # Static link to Boost libraries
 set(Boost_USE_STATIC_RUNTIME OFF) # Use Boost static linked to C++ runtime
 #set(Boost_USE_MULTITHREADED OFF)  # Use Boost multi-threaded code
-<<<<<<< HEAD
-
-message("")
-message("Searching Boost:")
-message("BOOST_ROOT = ${BOOST_ROOT}")
-message("Boost_NO_SYSTEM_PATHS = ${Boost_NO_SYSTEM_PATHS}")
-FIND_PACKAGE(Boost 1.65.0 COMPONENTS mpi serialization REQUIRED)
-message("Boost Found               = ${Boost_FOUND}")
-message("Boost Version             = ${Boost_VERSION}")
-message("Boost Includes            = ${Boost_INCLUDE_DIRS}")
-message("Boost Link Libraries      = ${Boost_LIBRARY_DIRS}")
-message("Boost Component Libraries = ${Boost_LIBRARIES}")
-#message("Boost_<C>_FOUND           = ${Boost_<C>_FOUND}") # Specific Component
-=======
 find_package(Boost 1.65.0 COMPONENTS mpi serialization REQUIRED)
 if(CMAKE_VERBOSE_MAKEFILE)
 	message("")
@@ -221,7 +207,6 @@
 	message("Boost Link Libraries      = ${Boost_LIBRARY_DIRS}")
 	message("Boost Component Libraries = ${Boost_LIBRARIES}")
 endif(CMAKE_VERBOSE_MAKEFILE)
->>>>>>> 0630a10c
 
 #
 #---------------------------------------------------------------------
